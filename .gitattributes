--- conflicted
+++ resolved
@@ -1,4 +1,3 @@
-<<<<<<< HEAD
 # Git LFS disabled for static assets; no binary filters active.
 *.png  filter=lfs diff=lfs merge=lfs -text
 *.tif  filter=lfs diff=lfs merge=lfs -text
@@ -9,6 +8,4 @@
 *.psd  filter=lfs diff=lfs merge=lfs -text
 # Override broken LFS pointer for the removed Black Madonna asset
 img/black-madonna.png -filter -diff -merge
-=======
-# Git LFS disabled; image assets tracked as regular files.
->>>>>>> dc8af02c
+# Git LFS disabled; image assets tracked as regular files.