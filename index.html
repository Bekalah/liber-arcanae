<!doctype html>
<html lang="en">
<head>
<<<<<<< HEAD
  <meta charset="UTF-8">
  <meta name="viewport" content="width=device-width, initial-scale=1, viewport-fit=cover">
  <title>Liber Arcanae Pantheon Atlas</title>
  <meta name="description" content="Offline-first pantheon atlas for Codex 144:99 with ND-safe calm mode controls.">
  <link rel="canonical" href="https://liber-arcanae.local/app/">
  <meta name="theme-color" content="#6c5ba7">
  <link rel="manifest" href="manifest.webmanifest">
  <link rel="icon" type="image/png" sizes="192x192" href="img/icons/icon-192.png">
  <link rel="icon" type="image/png" sizes="512x512" href="img/icons/icon-512.png">
  <link rel="stylesheet" href="style.css">
</head>
<body>
  <a class="skip-link" href="#main">Skip to content</a>
  <header class="site-header" role="banner">
    <div class="site-identity">
      <h1>Liber Arcanae Pantheon Atlas</h1>
      <p>Layered geometry and tarot research channels held within Codex 144:99 for offline study.</p>
    </div>
    <button id="calm-toggle" class="calm-toggle" type="button" aria-pressed="false" aria-describedby="calm-note">
      <span class="calm-toggle__label">Calm mode off</span>
    </button>
  </header>
  <p id="calm-note" class="visually-hidden">Calm mode softens color contrast and disables motion for ND-safe review.</p>
  <main id="main" tabindex="-1">
    <section class="hero" aria-labelledby="hero-heading">
      <div class="hero-media">
        <img src="img/black-madonna.webp" alt="Aurora gate gradient evoking Leonora Carrington constellations." loading="lazy" decoding="async" width="720" height="450">
      </div>
      <div class="hero-copy">
        <h2 id="hero-heading">Aurora Gate Research Anchor</h2>
        <p>This calm field is a grounded stand-in when Git LFS art is unavailable offline. It keeps the palette below 200 KB and honors the covenant&apos;s layered geometry request.</p>
      </div>
    </section>
    <section class="catalogue" aria-labelledby="pantheon-heading">
      <div class="catalogue-head">
        <h2 id="pantheon-heading">Pantheon Node Catalogue</h2>
        <p class="status-line" data-status role="status" aria-live="polite">Preparing node stream…</p>
      </div>
      <div id="node-list" class="node-list" role="list"></div>
    </section>
  </main>
  <footer class="site-footer">
    <p>Service worker keeps the atlas offline-first; manifest icons cover 192 and 512 requirements.</p>
  </footer>
  <script type="module">
    import { initNodeGallery } from './js/loadNodes.js';

    const statusEl = document.querySelector('[data-status]');
    const listEl = document.getElementById('node-list');
    const calmToggle = document.getElementById('calm-toggle');
    const calmLabel = calmToggle.querySelector('.calm-toggle__label');
    const storageKey = 'liber-arcanae.calm-mode';

    const mql = window.matchMedia('(prefers-reduced-motion: reduce)');

    const getStoredPreference = () => {
      try {
        return window.localStorage.getItem(storageKey);
      } catch (error) {
        console.warn('localStorage unavailable, calm mode defaults only.', error);
        return null;
      }
    };

    const setStoredPreference = (value) => {
      try {
        window.localStorage.setItem(storageKey, value);
      } catch (error) {
        console.warn('Unable to persist calm mode preference.', error);
      }
    };

    const syncCalmState = (active) => {
      calmToggle.setAttribute('aria-pressed', active ? 'true' : 'false');
      calmLabel.textContent = active ? 'Calm mode on' : 'Calm mode off';
    };

    const storedPreference = getStoredPreference();
    const startCalm = storedPreference === 'on' || (storedPreference === null && mql.matches);
    if (startCalm) {
      document.body.classList.add('calm-mode');
    }
    syncCalmState(document.body.classList.contains('calm-mode'));

    calmToggle.addEventListener('click', () => {
      const active = document.body.classList.toggle('calm-mode');
      syncCalmState(active);
      setStoredPreference(active ? 'on' : 'off');
    });

    const handleMotionChange = (event) => {
      if (getStoredPreference() !== null) {
        return;
      }
      if (event.matches) {
        document.body.classList.add('calm-mode');
      } else {
        document.body.classList.remove('calm-mode');
      }
      syncCalmState(document.body.classList.contains('calm-mode'));
    };

    if (typeof mql.addEventListener === 'function') {
      mql.addEventListener('change', handleMotionChange);
    } else if (typeof mql.addListener === 'function') {
      mql.addListener(handleMotionChange);
    }

    initNodeGallery({ listEl, statusEl });

    if ('serviceWorker' in navigator) {
      window.addEventListener('load', () => {
        navigator.serviceWorker.register('./service-worker.js').catch((error) => {
          console.warn('Service worker registration failed:', error);
        });
      });
=======
  <meta charset="utf-8">
  <title>Cosmic Helix Renderer (ND-safe, Offline)</title>
  <meta name="viewport" content="width=device-width,initial-scale=1,viewport-fit=cover">
  <meta name="color-scheme" content="light dark">
  <style>
    /* ND-safe: calm contrast, no motion, generous spacing */
    :root { --bg:#0b0b12; --ink:#e8e8f0; --muted:#a6a6c1; --outline:#1d1d2a; }
    body { margin:0; padding:0; background:var(--bg); color:var(--ink); font:14px/1.4 system-ui,-apple-system,Segoe UI,Roboto,sans-serif; }
    body.calm-mode { --bg:#080812; --ink:#f3f3fa; --muted:#c0c0dd; --outline:#27273c; }
    a { color:inherit; }
    .skip-link { position:absolute; left:-999px; top:auto; width:1px; height:1px; overflow:hidden; }
    .skip-link:focus { left:16px; top:12px; width:auto; height:auto; padding:8px 12px; background:#1d1d2a; color:#f0f0ff; border-radius:6px; z-index:1000; text-decoration:none; }
    header { padding:12px 16px; border-bottom:1px solid var(--outline); display:flex; flex-direction:column; gap:8px; }
    .header-title { margin:0; font-size:16px; font-weight:600; }
    .controls { display:flex; flex-wrap:wrap; align-items:center; gap:12px; }
    .status { color:var(--muted); font-size:12px; }
    .calm-button { border:1px solid var(--outline); background:transparent; color:var(--ink); padding:6px 12px; border-radius:6px; font:inherit; cursor:pointer; }
    .calm-button:hover,.calm-button:focus-visible { border-color:var(--muted); outline:none; }
    .calm-button[aria-pressed="true"] { background:rgba(45,45,70,0.35); }
    .calm-button:disabled { opacity:0.6; cursor:not-allowed; }
    main { padding:16px; display:flex; flex-direction:column; align-items:center; gap:16px; }
    #stage { display:block; margin:0 auto; box-shadow:0 0 0 1px var(--outline); background:var(--bg); }
    .note { max-width:900px; margin:0 auto 16px; color:var(--muted); }
    code { background:#11111a; padding:2px 4px; border-radius:3px; }
  </style>
</head>
<body>
  <a class="skip-link" href="#main">Skip to content</a>
  <header>
    <h1 class="header-title">Cosmic Helix Renderer — layered sacred geometry (offline, ND-safe)</h1>
    <div class="controls">
      <button type="button" id="calm-toggle" class="calm-button" aria-pressed="false">Calm Mode</button>
      <span class="status" id="status" role="status" aria-live="polite">Loading palette…</span>
    </div>
  </header>

  <main id="main">
    <canvas id="stage" width="1440" height="900" aria-label="Layered sacred geometry canvas" role="img"></canvas>
    <p class="note">This static renderer encodes Vesica, Tree-of-Life, Fibonacci, and a static double-helix lattice. No animation, no autoplay, no external libraries. Open this file directly.</p>
  </main>

  <script type="module">
    import { renderHelix } from "./js/helix-renderer.mjs";

    const elStatus = document.getElementById("status");
    const canvas = document.getElementById("stage");
    const calmToggle = document.getElementById("calm-toggle");
    const ctx = canvas.getContext("2d");
    const body = document.body;

    const defaults = {
      palette: {
        bg:"#0b0b12",
        ink:"#e8e8f0",
        layers:["#b1c7ff","#89f7fe","#a0ffa1","#ffd27f","#f5a3ff","#d0d0e6"]
      }
    };

    const NUM = {
      THREE:3,
      SEVEN:7,
      NINE:9,
      ELEVEN:11,
      TWENTYTWO:22,
      THIRTYTHREE:33,
      NINETYNINE:99,
      ONEFORTYFOUR:144
    };

    if (!ctx) {
      elStatus.textContent = "Canvas context unavailable; static illustration cannot render.";
      calmToggle.disabled = true;
      calmToggle.setAttribute("aria-disabled", "true");
    } else {
      setupRenderer();
    }

    async function setupRenderer() {
      const paletteData = await loadJSON("./data/palette.json");
      const palette = sanitizePalette(paletteData, defaults.palette);
      const paletteMessage = paletteData ? "Palette loaded." : "Palette missing; using safe fallback.";
      const palettes = { active: palette, calm: createCalmPalette(palette) };
      const calmState = createCalmState({
        body,
        button: calmToggle,
        statusEl: elStatus,
        ctx,
        canvas,
        palettes,
        baseMessage: paletteMessage,
        NUM
      });
      calmState.init();
    }

    async function loadJSON(path) {
      try {
        const res = await fetch(path, { cache:"no-store" });
        if (!res.ok) throw new Error(String(res.status));
        return await res.json();
      } catch (err) {
        return null; // Offline-first: fall back quietly
      }
    }

    function sanitizePalette(input, fallback) {
      if (!input || typeof input !== "object") return clonePalette(fallback);
      const safe = {
        bg:isHex(input.bg) ? input.bg : fallback.bg,
        ink:isHex(input.ink) ? input.ink : fallback.ink,
        layers:Array.isArray(input.layers) ? input.layers.filter(isHex) : []
      };
      const needed = fallback.layers.length;
      while (safe.layers.length < needed) {
        safe.layers.push(fallback.layers[safe.layers.length % fallback.layers.length]);
      }
      safe.layers = safe.layers.slice(0, needed);
      return safe;
    }

    function clonePalette(palette) {
      return { bg:palette.bg, ink:palette.ink, layers:palette.layers.slice() };
    }

    function createCalmPalette(base) {
      // ND-safe: soften hues without removing contrast
      return {
        bg:mixHex(base.bg, base.ink, 0.08),
        ink:base.ink,
        layers:base.layers.map(layer => mixHex(layer, base.ink, 0.25))
      };
    }

    function createCalmState({ body, button, statusEl, ctx, canvas, palettes, baseMessage, NUM }) {
      let calmActive = false;
      let manualOverride = false;
      const media = typeof window.matchMedia === "function"
        ? window.matchMedia("(prefers-reduced-motion: reduce)")
        : { matches:false };

      const apply = (state, source) => {
        calmActive = state;
        body.classList.toggle("calm-mode", state);
        button.setAttribute("aria-pressed", state ? "true" : "false");
        const calmNote = state ? " Calm Mode active for softer palette." : " Calm Mode ready (toggle for softer palette).";
        let origin = "";
        if (source === "manual") origin = " Manual override engaged.";
        if (source === "sync") origin = " Manual override cleared; synced with system preference.";
        if (source === "preference" && state) origin = " Honoring system calm preference.";
        statusEl.textContent = baseMessage + calmNote + origin;
        renderHelix(ctx, {
          width:canvas.width,
          height:canvas.height,
          palette: state ? palettes.calm : palettes.active,
          NUM
        });
      };

      const handlePreference = event => {
        if (manualOverride) return; // Respect user toggle
        apply(event.matches, "preference");
      };

      const init = () => {
        apply(media.matches, "preference");
        button.addEventListener("click", () => {
          const nextState = !calmActive;
          manualOverride = nextState !== media.matches;
          const source = manualOverride ? "manual" : "sync";
          apply(nextState, source);
        });
        if (typeof media.addEventListener === "function") {
          media.addEventListener("change", handlePreference);
        } else if (typeof media.addListener === "function") {
          media.addListener(handlePreference);
        }
      };

      return { init };
    }

    function isHex(value) {
      return typeof value === "string" && /^#[0-9a-fA-F]{6}$/.test(value);
    }

    function mixHex(hexA, hexB, weight) {
      const a = hexToRgb(hexA);
      const b = hexToRgb(hexB);
      const w = clamp(weight, 0, 1);
      const blended = {
        r:Math.round(a.r * (1 - w) + b.r * w),
        g:Math.round(a.g * (1 - w) + b.g * w),
        b:Math.round(a.b * (1 - w) + b.b * w)
      };
      return rgbToHex(blended);
    }

    function hexToRgb(hex) {
      const clean = hex.replace("#", "");
      const r = parseInt(clean.slice(0, 2), 16);
      const g = parseInt(clean.slice(2, 4), 16);
      const b = parseInt(clean.slice(4, 6), 16);
      return { r:Number.isNaN(r) ? 0 : r, g:Number.isNaN(g) ? 0 : g, b:Number.isNaN(b) ? 0 : b };
    }

    function rgbToHex({ r, g, b }) {
      return "#" + [r, g, b].map(v => clamp(v, 0, 255).toString(16).padStart(2, "0")).join("");
    }

    function clamp(value, min, max) {
      return Math.min(Math.max(value, min), max);
>>>>>>> dbf6131d
    }
  </script>
</body>
</html><|MERGE_RESOLUTION|>--- conflicted
+++ resolved
@@ -1,7 +1,7 @@
 <!doctype html>
 <html lang="en">
 <head>
-<<<<<<< HEAD
+
   <meta charset="UTF-8">
   <meta name="viewport" content="width=device-width, initial-scale=1, viewport-fit=cover">
   <title>Liber Arcanae Pantheon Atlas</title>
@@ -118,7 +118,7 @@
           console.warn('Service worker registration failed:', error);
         });
       });
-=======
+
   <meta charset="utf-8">
   <title>Cosmic Helix Renderer (ND-safe, Offline)</title>
   <meta name="viewport" content="width=device-width,initial-scale=1,viewport-fit=cover">
@@ -330,7 +330,7 @@
 
     function clamp(value, min, max) {
       return Math.min(Math.max(value, min), max);
->>>>>>> dbf6131d
+
     }
   </script>
 </body>
