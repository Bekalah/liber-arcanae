--- conflicted
+++ resolved
@@ -32,11 +32,8 @@
 
 ## ND-safe Notes
 - No motion or flashing; all elements render statically in layer order.
-<<<<<<< HEAD
 - Palette uses gentle contrast for readability, with Calm Mode softening hues when toggled or when the OS requests reduced motion.
-=======
 - Palette uses gentle contrast for readability and honors reduced-motion preferences by avoiding animation entirely.
->>>>>>> 6b953975
 - Skip link, `<main>` landmark, and status messaging keep the page navigable by keyboard and assistive tech.
 - Pure functions, ES modules, UTF-8, and LF newlines.
 - Palette file can be edited offline to adjust hues; the page falls back to built-in colors if it's missing and surfaces a small inline notice.
