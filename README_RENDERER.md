--- conflicted
+++ resolved
@@ -10,11 +10,8 @@
 3. **Fibonacci curve** — fixed logarithmic spiral honoring natural growth.
 4. **Double-helix lattice** — two phase-shifted strands bound by calm crossbars.
 
-<<<<<<< HEAD
 Each layer uses the next color from [`data/palette.json`](./data/palette.json). If the palette file is missing, a calm inline status notice appears and the renderer falls back to built-in hues.
-=======
 Each layer draws with the next tone from [`data/palette.json`](./data/palette.json). If that file is absent, the page reports a gentle inline notice and renders with a built-in fallback palette so the geometry remains visible.
->>>>>>> cd5e46d2
 
 ## Numerology as Geometry Grammar
 The routines respect the requested constants: **3**, **7**, **9**, **11**, **22**, **33**, **99**, and **144**. They govern grid counts, spacing, and sample steps so the output stays faithful to the Cathedral canon while remaining static.
@@ -36,7 +33,6 @@
 
 ## Local Use
 Double-click [index.html](./index.html) in any modern browser. The 1440×900 canvas renders immediately with no network calls.
-<<<<<<< HEAD
 The renderer depends on [`js/helix-renderer.mjs`](./js/helix-renderer.mjs) and optional [`data/palette.json`](./data/palette.json); if the palette is missing or blocked by `file://` security, the inline fallback keeps the experience calm.
 Everything runs offline.
 
@@ -46,7 +42,6 @@
 - Skip link, `<main>` landmark, and status messaging keep the page navigable by keyboard and assistive tech.
 - Pure functions, ES modules, UTF-8, and LF newlines.
 - Palette file can be edited offline to adjust hues; the page falls back to built-in colors if it's missing and surfaces a small inline notice.
-=======
 The renderer depends on [`js/helix-renderer.mjs`](./js/helix-renderer.mjs) and optional [`data/palette.json`](./data/palette.json).
 Everything runs offline. The Pantheon atlas at the top of the page remains intact; the helix canvas sits beneath the node catalogue and shares the Calm Mode toggle for consistent softening.
 
@@ -62,5 +57,4 @@
 - No animation, autoplay, flashes, or motion scripting—`renderHelix` runs once per load.
 - Gentle contrast palette with clear outlines; fallback stays within the same tonal family.
 - Inline comments document why layer order, numerology, and calm defaults are preserved.
-- Pure ES modules, ASCII quotes, UTF-8, LF newlines, and small focused functions.
->>>>>>> cd5e46d2
+- Pure ES modules, ASCII quotes, UTF-8, LF newlines, and small focused functions.