<<<<<<< HEAD
/**
 * Render a static, multi-layer sacred-geometry composition onto a 2D canvas.
 *
 * Renders four stacked layers (vesica field, Tree of Life scaffold, Fibonacci curve,
 * and double-helix lattice) and an optional notice text. If either `ctx` or `options`
 * is missing/falsy the function returns without drawing.
 *
 * @param {Object} options - Rendering options.
 *   Supported properties:
 *     - width {number}?: canvas width in pixels (falls back to safe default).
 *     - height {number}?: canvas height in pixels (falls back to safe default).
 *     - palette {Object}?: color palette (partial palettes are completed by ensurePalette).
 *     - numerology {Object}?: numeric constants that influence layout and scale.
 *     - notice {string}?: optional single-line message to draw at the stage bottom-left.
 */
=======

/*
  helix-renderer.mjs
  ND-safe static renderer for layered sacred geometry. No animation, only calm lines.
  Each helper is pure and receives explicit values.
*/
>>>>>>> eca5ae4a

export function renderHelix(ctx, options) {
  if (!ctx || !options) return;
  const stage = createStage(options.width, options.height, options.numerology);
  const palette = ensurePalette(options.palette);
  fillBackground(ctx, palette.bg, stage);

  // Layer 1: Vesica field as calm foundation for the cosmology.
  drawVesicaField(ctx, stage, {
    outline: palette.layers[0],
    glow: palette.layers[1],
    grid: palette.layers[5],
    ink: palette.ink
  }, options.numerology);

  // Layer 2: Tree-of-Life scaffold anchors paths without animation.
  drawTreeOfLife(ctx, stage, {
    paths: palette.layers[2],
    nodesFill: palette.layers[3],
    nodesStroke: palette.ink
  }, options.numerology);

  // Layer 3: Fibonacci curve traces growth with static polyline.
  drawFibonacciCurve(ctx, stage, palette.layers[4], options.numerology);

  // Layer 4: Double helix lattice interlocks both strands with steady rhythm.
  drawDoubleHelixLattice(ctx, stage, {
    primary: palette.layers[4],
    secondary: palette.layers[5],
    rungs: palette.ink
  }, options.numerology);

  if (options.notice) {
    drawNotice(ctx, stage, options.notice, palette.ink);
  }
}

/**
 * Normalize and complete a color palette object, applying sensible defaults.
 *
 * If `palette` is omitted or missing properties, this returns a palette with
 * a background color (`bg`), ink color (`ink`), and exactly six layer colors
 * (`layers`). If `palette.layers` is provided it will be truncated to six
 * entries; if it contains fewer than six entries the remaining slots are
 * filled from built-in fallback colors.
 *
 * @param {Object|undefined|null} palette - Optional source palette. Expected shape: `{ bg?: string, ink?: string, layers?: string[] }`.
 * @return {{bg: string, ink: string, layers: string[]}} A palette object with `bg`, `ink`, and an array of six hex color strings.
 */
function ensurePalette(palette) {
  const fallback = {
    bg: "#0b0b12",
    ink: "#e8e8f0",
    layers: ["#b1c7ff", "#89f7fe", "#a0ffa1", "#ffd27f", "#f5a3ff", "#d0d0e6"]
  };
  const source = palette || fallback;
  const layers = Array.isArray(source.layers) ? source.layers.slice(0, 6) : fallback.layers;
  while (layers.length < 6) layers.push(fallback.layers[layers.length]);
  return { bg: source.bg || fallback.bg, ink: source.ink || fallback.ink, layers };
}

/**
 * Compute a drawing stage with safe dimensions, center, margin, and inner drawable area.
 *
 * Width and height default to 1440x900 when non-numeric. The margin is computed from the
 * provided `numerology` constants (ONEFORTYFOUR and NINE) when available, otherwise a
 * sensible default is used; innerWidth/innerHeight are the stage size minus twice the margin.
 *
 * @param {number} [width] - Desired stage width; non-numeric values fall back to 1440.
 * @param {number} [height] - Desired stage height; non-numeric values fall back to 900.
 * @param {object} [numerology] - Optional numerology object used to compute margin. If provided it should expose numeric properties `ONEFORTYFOUR` and `NINE`.
 * @return {{width: number, height: number, centerX: number, centerY: number, margin: number, innerWidth: number, innerHeight: number}} Stage descriptor with computed layout metrics.
 */
function createStage(width, height, numerology) {
  const safeWidth = typeof width === "number" ? width : 1440;
  const safeHeight = typeof height === "number" ? height : 900;
  const marginBase = numerology ? numerology.ONEFORTYFOUR / numerology.NINE : 16;
  const margin = Math.min(safeWidth, safeHeight) / marginBase;
  const innerWidth = safeWidth - margin * 2;
  const innerHeight = safeHeight - margin * 2;
  return {
    width: safeWidth,
    height: safeHeight,
    centerX: safeWidth / 2,
    centerY: safeHeight / 2,
    margin,
    innerWidth,
    innerHeight
  };
}

/**
 * Fill the entire stage area of the canvas with the specified color.
 *
 * Preserves and restores the canvas drawing state around the fill.
 *
 * @param {string} color - CSS color string to use for the fill (e.g., "#rrggbb", "#rgb", "rgba(...)").
 * @param {{width: number, height: number}} stage - Object with numeric `width` and `height` describing the stage size.
 */
function fillBackground(ctx, color, stage) {
  ctx.save();
  ctx.fillStyle = color;
  ctx.fillRect(0, 0, stage.width, stage.height);
  ctx.restore();
}

/**
 * Render a translucent vesica (overlapping circles) field with concentric rings and vertical grid lines.
 *
 * Draws two stroked circles offset horizontally around the stage center, fills their overlapping vesica region
 * with a translucent glow, renders concentric rings centered on the stage, and draws evenly spaced vertical
 * guide lines across the vesica area. Opacity, line widths, and repetition counts are scaled by the optional
 * numerology values when provided.
 *
 * @param {Object} stage - Computed stage metrics (expects centerX, centerY, innerWidth, innerHeight).
 * @param {Object} colors - Color roles used by this layer. Required keys: `outline`, `glow`, `grid`, `ink`.
 * @param {Object} [numerology] - Optional numerology constants to scale geometry. Expected numeric properties:
 *   `THREE` (used for base divisor), `SEVEN` (used to compute horizontal offset), `NINE` (ring count),
 *   and `ELEVEN` (vertical line count). If omitted, small integer defaults are used.
 */
function drawVesicaField(ctx, stage, colors, numerology) {
  const radius = Math.min(stage.innerWidth, stage.innerHeight) / (numerology ? numerology.THREE : 3);
  const offset = radius / (numerology ? numerology.SEVEN : 7);
  const left = { x: stage.centerX - offset * (numerology ? numerology.THREE : 3), y: stage.centerY };
  const right = { x: stage.centerX + offset * (numerology ? numerology.THREE : 3), y: stage.centerY };

  // Vesica lines stay translucent to avoid visual overload.
  ctx.save();
  ctx.lineWidth = (numerology ? numerology.THREE : 3) / 2;
  ctx.strokeStyle = colors.outline;
  strokeCircle(ctx, left, radius);
  strokeCircle(ctx, right, radius);

  ctx.globalAlpha = 0.25;
  ctx.fillStyle = colors.glow;
  ctx.beginPath();
  ctx.arc(left.x, left.y, radius, -Math.PI / 2, Math.PI / 2, false);
  ctx.arc(right.x, right.y, radius, Math.PI / 2, -Math.PI / 2, false);
  ctx.closePath();
  ctx.fill();
  ctx.restore();

  ctx.save();
  ctx.lineWidth = 1;
  ctx.strokeStyle = colors.grid;
  ctx.globalAlpha = 0.2;
  const rings = numerology ? numerology.NINE : 9;
  for (let i = 1; i <= rings; i++) {
    const r = (radius / rings) * i;
    ctx.beginPath();
    ctx.arc(stage.centerX, stage.centerY, r, 0, Math.PI * 2);
    ctx.stroke();
  }
  ctx.restore();

  ctx.save();
  ctx.strokeStyle = colors.ink;
  ctx.globalAlpha = 0.3;
  ctx.lineWidth = 1;
  const lines = numerology ? numerology.ELEVEN : 11;
  for (let i = -lines; i <= lines; i++) {
    const ratio = i / lines;
    const x = stage.centerX + ratio * radius;
    ctx.beginPath();
    ctx.moveTo(x, stage.centerY - radius);
    ctx.lineTo(x, stage.centerY + radius);
    ctx.stroke();
  }
  ctx.restore();
}

/**
 * Draw the Tree of Life layer: render connection paths between sephirot then draw the sephirot discs.
 *
 * Computes node positions via computeTreeNodes(stage, numerology) and connection pairs via computeTreeConnections().
 * Connection lines are stroked first (so discs remain on top) using `colors.paths` with reduced opacity.
 * Then each node is drawn as a filled circle using `colors.nodesFill` and outlined with `colors.nodesStroke`.
 *
 * @param {CanvasRenderingContext2D} ctx - Canvas 2D context to draw onto.
 * @param {Object} stage - Layout metrics (width, height, center, margin, innerWidth, innerHeight) used for node placement.
 * @param {Object} colors - Color configuration object. Required properties: `paths`, `nodesFill`, `nodesStroke`.
 * @param {Object} [numerology] - Optional numerology values that influence node placement and sizing; passed to computeTreeNodes.
 */
function drawTreeOfLife(ctx, stage, colors, numerology) {
  const nodes = computeTreeNodes(stage, numerology);
  const connections = computeTreeConnections();

  // Paths first, so the sephirot discs stay legible.
  ctx.save();
  ctx.strokeStyle = colors.paths;
  ctx.lineWidth = 1.4;
  ctx.globalAlpha = 0.65;
  connections.forEach(([a, b]) => {
    const start = nodes[a];
    const end = nodes[b];
    if (!start || !end) return;
    ctx.beginPath();
    ctx.moveTo(start.x, start.y);
    ctx.lineTo(end.x, end.y);
    ctx.stroke();
  });
  ctx.restore();

  ctx.save();
  ctx.fillStyle = colors.nodesFill;
  ctx.strokeStyle = colors.nodesStroke;
  ctx.lineWidth = 1;
  ctx.globalAlpha = 0.9;
  nodes.forEach((node) => {
    ctx.beginPath();
    ctx.arc(node.x, node.y, node.radius, 0, Math.PI * 2);
    ctx.fill();
    ctx.stroke();
  });
  ctx.restore();
}

/**
 * Compute positions and radii for the 10 nodes used by the Tree-of-Life layout.
 *
 * Produces a deterministic 10-element array of node descriptors ({x, y, radius})
 * arranged across seven vertical levels centered in the provided stage. When a
 * numerology object is supplied, its numeric constants (SEVEN, THREE, ELEVEN,
 * NINETYNINE) are used to scale columns, offsets, and radii; otherwise sensible
 * default integers are used.
 *
 * @param {object} stage - Stage geometry containing at minimum: centerX, centerY, innerWidth, innerHeight.
 * @param {object} [numerology] - Optional numerology constants to override layout divisors (e.g., SEVEN, THREE, ELEVEN, NINETYNINE).
 * @return {Array<{x:number,y:number,radius:number}>} Ten node objects with canvas coordinates (x,y) and computed radius.
 */
function computeTreeNodes(stage, numerology) {
  const steps = numerology ? numerology.SEVEN : 7;
  const startY = stage.centerY - stage.innerHeight / 2;
  const stepY = stage.innerHeight / steps;
  const column = stage.innerWidth / (numerology ? numerology.THREE : 3);
  const farOffset = column * (numerology ? numerology.THREE : 3) / (numerology ? numerology.ELEVEN : 11);
  const left = stage.centerX - column / 2;
  const right = stage.centerX + column / 2;
  const extremeLeft = stage.centerX - column - farOffset;
  const extremeRight = stage.centerX + column + farOffset;
  const radius = Math.min(stage.innerWidth, stage.innerHeight) / (numerology ? numerology.NINETYNINE : 99) * (numerology ? numerology.THREE : 3);
  const levelY = (level) => startY + stepY * level + stepY / 2;
  return [
    { x: stage.centerX, y: levelY(0), radius },
    { x: extremeRight, y: levelY(1), radius },
    { x: extremeLeft, y: levelY(1), radius },
    { x: right, y: levelY(2), radius },
    { x: left, y: levelY(2), radius },
    { x: stage.centerX, y: levelY(3), radius },
    { x: right, y: levelY(4), radius },
    { x: left, y: levelY(4), radius },
    { x: stage.centerX, y: levelY(5), radius },
    { x: stage.centerX, y: levelY(6), radius }
  ];
}

/**
 * Return the fixed set of edges (pairs of node indices) that define the Tree-of-Life connections.
 *
 * The returned array contains 2-element arrays [a, b], where each number is an index into the
 * node list produced by computeTreeNodes(). Intended for use by drawTreeOfLife() to render
 * the connection paths between the computed nodes.
 *
 * @return {number[][]} Array of index pairs representing edges between nodes (nodes are indexed 0–9).
 */
function computeTreeConnections() {
  return [
    [0, 1], [0, 2], [1, 2],
    [1, 3], [2, 4], [1, 5], [2, 5],
    [3, 4], [3, 5], [4, 5],
    [3, 6], [4, 7], [5, 6], [5, 7],
    [6, 7], [6, 8], [7, 8], [5, 8],
    [8, 9], [6, 9], [7, 9], [5, 9]
  ];
}

/**
 * Draws a Fibonacci-inspired spiral polyline centered on the stage.
 *
 * Generates a sequence of points whose radii grow roughly by powers of the golden ratio (phi)
 * and strokes them as a connected polyline. The base step and number of turns can be
 * overridden via the numerology object; otherwise safe defaults are used.
 *
 * @param {Object} stage - Stage metrics produced by createStage (must include centerX, centerY, innerWidth, innerHeight).
 * @param {string} color - Stroke color (any CSS color string).
 * @param {Object} [numerology] - Optional numeric overrides (e.g., THREE, THIRTYTHREE, ELEVEN) to scale radius and turns.
 */
function drawFibonacciCurve(ctx, stage, color, numerology) {
  const phi = (1 + Math.sqrt(5)) / 2;
  const base = Math.min(stage.innerWidth, stage.innerHeight) / (numerology ? numerology.THIRTYTHREE : 33);
  const points = [];
  const turns = numerology ? numerology.ELEVEN : 11;
  for (let i = 0; i <= turns; i++) {
    const angle = (Math.PI / 2) * i;
    const radius = base * Math.pow(phi, i / (numerology ? numerology.THREE : 3));
    const x = stage.centerX + radius * Math.cos(angle);
    const y = stage.centerY + radius * Math.sin(angle);
    points.push({ x, y });
  }
  ctx.save();
  ctx.strokeStyle = color;
  ctx.lineWidth = 2;
  ctx.globalAlpha = 0.7;
  strokePolyline(ctx, points);
  ctx.restore();
}

/**
 * Draws a double‑helix lattice composed of two interleaving strands and horizontal rungs.
 *
 * Generates two sinusoidal paths (pathA and pathB) running vertically across the stage,
 * strokes them with the provided primary and secondary colors, and then draws connecting
 * "rungs" between corresponding points along the strands using the rungs color. Geometry
 * (coil count, segment resolution, amplitudes) can be tweaked via the optional numerology
 * object; reasonable defaults are used when numerology is not provided.
 *
 * @param {Object} stage - Stage metrics as produced by createStage. Used properties: centerX, centerY, innerWidth, innerHeight.
 * @param {Object} colors - Color configuration with keys: primary (strand A), secondary (strand B), rungs (cross links).
 * @param {Object} [numerology] - Optional numeric constants to control geometry. Recognized keys: THREE (coils), NINETYNINE (segments), TWENTYTWO (amplitude/rung density).
 */
function drawDoubleHelixLattice(ctx, stage, colors, numerology) {
  const coils = numerology ? numerology.THREE : 3;
  const segments = numerology ? numerology.NINETYNINE : 99;
  const height = stage.innerHeight * 0.8;
  const top = stage.centerY - height / 2;
  const amplitude = stage.innerWidth / (numerology ? numerology.TWENTYTWO : 22);
  const freq = coils * Math.PI * 2;
  const pathA = [];
  const pathB = [];
  for (let i = 0; i <= segments; i++) {
    const t = i / segments;
    const y = top + height * t;
    const angle = freq * t;
    const offset = Math.sin(angle) * amplitude;
    pathA.push({ x: stage.centerX - offset, y });
    pathB.push({ x: stage.centerX + offset, y });
  }

  ctx.save();
  ctx.lineWidth = 1.8;
  ctx.strokeStyle = colors.primary;
  ctx.globalAlpha = 0.6;
  strokePolyline(ctx, pathA);
  ctx.strokeStyle = colors.secondary;
  strokePolyline(ctx, pathB);
  ctx.restore();

  ctx.save();
  ctx.strokeStyle = colors.rungs;
  ctx.lineWidth = 1;
  ctx.globalAlpha = 0.35;
  const rungCount = numerology ? numerology.TWENTYTWO : 22;
  for (let i = 0; i <= rungCount; i++) {
    const t = i / rungCount;
    const index = Math.round(t * segments);
    const a = pathA[index];
    const b = pathB[index];
    if (!a || !b) continue;


/**
 * Render a static, ND-safe layered sacred-geometry scene onto a Canvas 2D context.
 *
 * Draws four ordered layers (vesica field, Tree of Life scaffold, Fibonacci curve,
 * and double-helix lattice) into the provided canvas context using pure, deterministic
 * drawing routines. The function clears the canvas, fills the background from the
 * normalized palette, computes drawing dimensions, renders layers in a fixed order,
 * and restores the canvas state.
 *
 * @param {CanvasRenderingContext2D} ctx - Destination 2D rendering context.
 * @param {Object} options - Rendering options.
 * @param {number} options.width - Canvas width in pixels.
 * @param {number} options.height - Canvas height in pixels.
 * @param {Object|undefined} options.palette - Optional palette object; normalized defaults are used when missing.
 * @param {Object} options.NUM - Numeric constants/config used by the layer renderers.
 */

/*
  helix-renderer.mjs
  ND-safe static renderer for layered sacred geometry.

  Layers:
    1) Vesica field (intersecting circles)
    2) Tree-of-Life scaffold (10 sephirot + 22 paths; simplified layout)

    3) Fibonacci curve (log spiral polyline; static)
    4) Double-helix lattice (two phase-shifted strands, fixed rungs)

  All drawing routines are pure functions that accept a context and
  explicit parameters. Comments document ND-safe rationale (no motion,
  calm palette, respectful layer ordering).
*/


export function renderHelix(ctx, options) {
  const { width, height, palette, NUM } = options;
  const safePalette = normalizePalette(palette);

  ctx.save();
  ctx.clearRect(0, 0, width, height);
  ctx.fillStyle = safePalette.bg;
  ctx.fillRect(0, 0, width, height);

  const dims = { width, height, centerX: width / 2, centerY: height / 2 };

  drawVesicaField(ctx, dims, safePalette.layers[0], NUM);
  drawTreeOfLife(ctx, dims, safePalette.layers.slice(1, 3), NUM);
  drawFibonacciCurve(ctx, dims, safePalette.layers[3], NUM);
  drawHelixLattice(ctx, dims, safePalette.layers.slice(4), NUM);

  ctx.restore();
}

/**
 * Normalize a user-supplied color palette into a deterministic object with bg, ink, and layers.
 *
 * Uses the provided palette properties when present; falls back to sensible defaults:
 * - bg defaults to "#0b0b12"
 * - ink defaults to "#e8e8f0"
 * - layers defaults to ["#9fb8ff","#89f7fe","#a0ffa1","#ffd27f","#f5a3ff","#d0d0e6"] when missing or empty
 *
 * @param {Object} [palette] - Optional palette overrides.
 * @param {string} [palette.bg] - Background color (CSS string).
 * @param {string} [palette.ink] - Foreground/ink color (CSS string).
 * @param {string[]} [palette.layers] - Array of layer color strings; used only if non-empty.
 * @return {{bg: string, ink: string, layers: string[]}} Normalized palette suitable for rendering.
 */
function normalizePalette(palette) {
  const layers = Array.isArray(palette?.layers) && palette.layers.length > 0
    ? palette.layers
    : ["#9fb8ff", "#89f7fe", "#a0ffa1", "#ffd27f", "#f5a3ff", "#d0d0e6"];
  return {
    bg: palette?.bg || "#0b0b12",
    ink: palette?.ink || "#e8e8f0",

    3) Fibonacci curve (golden spiral polyline; static)
    4) Double-helix lattice (two phase-shifted strands)

  Why: respects Cosmic Helix brief with calm palette, no motion, and offline-only dependencies.
*/

const FALLBACK_PALETTE = {
  bg: "#0b0b12",
  ink: "#e8e8f0",
  layers: ["#b1c7ff", "#89f7fe", "#a0ffa1", "#ffd27f", "#f5a3ff", "#d0d0e6"]
};

export function renderHelix(ctx, options) {
  const { width, height, NUM, fallbackNotice } = options;
  const palette = normalizePalette(options.palette);

  ctx.save();
  clearCanvas(ctx, width, height, palette.bg);

  drawVesicaField(ctx, { width, height }, palette, NUM);
  drawTreeOfLife(ctx, { width, height }, palette, NUM);
  drawFibonacciCurve(ctx, { width, height }, palette, NUM);
  drawHelixLattice(ctx, { width, height }, palette, NUM);

  if (fallbackNotice) {
    drawFallbackNotice(ctx, { width, height }, palette, fallbackNotice);
  }
  ctx.restore();
}

function normalizePalette(raw) {
  /* Why: guarantees ND-safe fallback even when palette data is missing or partial. */
  const candidate = raw || FALLBACK_PALETTE;
  const layers = Array.isArray(candidate.layers) && candidate.layers.length > 0
    ? candidate.layers
    : FALLBACK_PALETTE.layers;
  return {
    bg: candidate.bg || FALLBACK_PALETTE.bg,
    ink: candidate.ink || FALLBACK_PALETTE.ink,

    layers
  };
}


/**
 * Draws a vesica piscis (two intersecting circles) with concentric rings.
 *
 * Renders a horizontally offset pair of circles centered on dims.centerX/centerY,
 * then draws additional scaled rings around each circle to form a layered vesica field.
 * Uses translucent strokes and a fixed line width to produce a soft, ND-safe appearance.
 *
 * @param {{centerX:number,centerY:number,width:number,height:number}} dims - Canvas dimensions and center coordinates.
 * @param {string|CanvasGradient|CanvasPattern} color - Stroke color (CSS color string, gradient, or pattern).
 * @param {object} NUM - Numeric constants object; this function reads NUM.THREE, NUM.SEVEN, and NUM.ELEVEN to compute sizes and ring counts.
 */

function drawVesicaField(ctx, dims, color, NUM) {
  // ND-safe: translucent layers avoid harsh contrast while keeping geometry legible.
  const { centerX, centerY, width, height } = dims;
  const baseRadius = Math.min(width, height) / NUM.THREE;
  const offset = baseRadius / 2.2;

  ctx.save();
  ctx.strokeStyle = color;
  ctx.globalAlpha = 0.25;
  ctx.lineWidth = 2;

  drawCircle(ctx, centerX - offset, centerY, baseRadius);
  drawCircle(ctx, centerX + offset, centerY, baseRadius);

  // Layer additional vesica rings using sacred numerology counts (7 + 11 offsets).
  const ringCount = NUM.SEVEN;
  for (let i = 1; i <= ringCount; i++) {
    const scale = 1 + i / NUM.ELEVEN;
    drawCircle(ctx, centerX - offset, centerY, baseRadius * scale);
    drawCircle(ctx, centerX + offset, centerY, baseRadius * scale);
  }

  ctx.restore();
}

/**
 * Draws a simplified Tree of Life scaffold: 10 softly glowing nodes connected by 22 translucent paths.
 *
 * Positions nodes using dims.width and dims.height with spacing derived from NUM constants. Paths are stroked
 * with colors[0] (or a default) at reduced alpha; nodes are filled circles with colors[1] (or a default) at higher alpha.
 *
 * @param {Object} dims - Layout measurements; the function requires dims.width and dims.height to compute node positions.
 * @param {string[]} colors - Palette for the layer. colors[0] is used for paths, colors[1] for node fills; defaults are used if entries are missing.
 * @param {Object} NUM - Numeric constants object used to scale padding, rows/columns, and node radius.
 */
function drawTreeOfLife(ctx, dims, colors, NUM) {
  // ND-safe: soft glow nodes, clean paths, referencing 10 spheres + 22 paths.
  const { width, height } = dims;
  const padding = height / NUM.NINETYNINE * NUM.ELEVEN;
  const column = width / NUM.ELEVEN;
  const row = (height - padding * 2) / NUM.NINE;
  const cx = width / 2;

  const nodes = [
    { id: 1, x: cx, y: padding },
    { id: 2, x: cx + column * 1.5, y: padding + row },
    { id: 3, x: cx - column * 1.5, y: padding + row },
    { id: 4, x: cx + column, y: padding + row * 2.5 },
    { id: 5, x: cx, y: padding + row * 3.5 },
    { id: 6, x: cx - column, y: padding + row * 2.5 },
    { id: 7, x: cx + column, y: padding + row * 5 },
    { id: 8, x: cx - column, y: padding + row * 5 },
    { id: 9, x: cx, y: padding + row * 6.2 },
    { id: 10, x: cx, y: padding + row * 8.1 }
  ];

  const nodeMap = new Map(nodes.map(n => [n.id, n]));

  const paths = [
    [1, 2], [1, 3], [2, 4], [3, 6], [4, 5], [6, 5], [4, 7], [6, 8],
    [7, 9], [8, 9], [9, 10], [2, 3], [2, 5], [3, 5], [4, 6], [7, 8],
    [5, 7], [5, 8], [2, 7], [3, 8], [4, 9], [6, 9]
  ];

  ctx.save();
  ctx.strokeStyle = colors[0] || "#89f7fe";
  ctx.lineWidth = 2.5;
  ctx.globalAlpha = 0.4;
  for (const [a, b] of paths) {
    const pa = nodeMap.get(a);
    const pb = nodeMap.get(b);
    if (!pa || !pb) continue;
    ctx.beginPath();
    ctx.moveTo(pa.x, pa.y);
    ctx.lineTo(pb.x, pb.y);
    ctx.stroke();
  }

  ctx.globalAlpha = 0.9;
  ctx.fillStyle = colors[1] || "#a0ffa1";
  for (const node of nodes) {
    ctx.beginPath();
    ctx.arc(node.x, node.y, height / NUM.ONEFORTYFOUR * NUM.THREE, 0, Math.PI * 2);
    ctx.fill();
  }

  ctx.restore();
}

/**
 * Draws a static Fibonacci/logarithmic-style curve as a single stroked polyline.
 *
 * Generates a sequence of points radiating from the canvas center using the golden
 * ratio (φ) to scale radii and a fixed angular step, then strokes them once with
 * a semi-transparent line to produce a calm, ND-safe spiral-like curve.
 *
 * @param {Object} dims - Drawing dimensions; must include numeric `centerX` and `height`.
 * @param {string|CanvasPattern|CanvasGradient} color - Stroke color used for the curve.
 * @param {Object} NUM - Numeric constants object. This function reads NUM.NINETYNINE, NUM.SEVEN, NUM.TWENTYTWO and NUM.ELEVEN to compute spacing, step count, and radial scaling.
 */
function drawFibonacciCurve(ctx, dims, color, NUM) {
  // ND-safe: single stroke polyline; no animated arcs.
  const { centerX, height } = dims;
  const phi = (1 + Math.sqrt(5)) / 2;
  const base = height / NUM.NINETYNINE * NUM.SEVEN;
  const steps = NUM.TWENTYTWO;

  const points = [];
  for (let i = 0; i <= steps; i++) {
    const angle = (Math.PI / NUM.SEVEN) * i;
    const radius = base * Math.pow(phi, i / NUM.ELEVEN);
    const x = centerX + Math.cos(angle) * radius;
    const y = height * 0.65 - Math.sin(angle) * radius;

function pickLayerColor(palette, index) {
  /* Why: loops palette gracefully to keep harmonious layering. */
  return palette.layers[index % palette.layers.length];
}

function clearCanvas(ctx, width, height, color) {
  /* Why: establishes calm background before layering sacred geometry. */
  ctx.fillStyle = color;
  ctx.fillRect(0, 0, width, height);
}

function drawVesicaField(ctx, dims, palette, NUM) {
  /* Why: Vesica Piscis grid builds foundational harmony for the remaining layers. */
  const { width, height } = dims;
  const columnCount = NUM.ELEVEN;
  const rowCount = NUM.SEVEN; // seven vesica bands reinforce layered harmony
  const spacingX = width / (columnCount - 1);
  const spacingY = height / (rowCount + 2);
  const radius = Math.min(spacingX, spacingY) * (NUM.ELEVEN / NUM.TWENTYTWO);
  const color = pickLayerColor(palette, 0);

  ctx.save();
  ctx.strokeStyle = color;
  ctx.lineWidth = radius / NUM.ELEVEN;
  ctx.globalAlpha = 0.28;

  for (let row = 0; row < rowCount; row += 1) {
    const offset = (row % 2 === 0) ? 0 : spacingX / 2;
    const cy = spacingY * (row + 1.5);
    for (let col = 0; col < columnCount; col += 1) {
      const cx = col * spacingX + offset;
      if (cx < -radius || cx > width + radius) {
        continue;
      }
      ctx.beginPath();
      ctx.arc(cx, cy, radius, 0, Math.PI * 2);
      ctx.stroke();
    }
  }
  ctx.restore();
}

function drawTreeOfLife(ctx, dims, palette, NUM) {
  /* Why: Tree-of-Life anchors narrative structure with balanced vertical rhythm. */
  const { width, height } = dims;
  const marginTop = height / NUM.NINE;
  const columnOffset = width / NUM.THREE;
  const centerX = width / 2;

  const nodes = [
    { x: centerX, y: marginTop * 0.5 },
    { x: centerX + columnOffset / 2, y: marginTop * 1.6 },
    { x: centerX - columnOffset / 2, y: marginTop * 1.6 },
    { x: centerX + columnOffset / 2, y: marginTop * 3 },
    { x: centerX - columnOffset / 2, y: marginTop * 3 },
    { x: centerX, y: marginTop * 4.2 },
    { x: centerX + columnOffset / 2, y: marginTop * 5.6 },
    { x: centerX - columnOffset / 2, y: marginTop * 5.6 },
    { x: centerX, y: marginTop * 7 },
    { x: centerX, y: marginTop * 8.4 }
  ];

  const paths = [
    [0, 1], [0, 2], [1, 2],
    [1, 3], [2, 4], [3, 4],
    [3, 5], [4, 5], [3, 6],
    [4, 7], [5, 6], [5, 7],
    [6, 7], [6, 8], [7, 8],
    [5, 8], [8, 9], [0, 5],
    [1, 5], [2, 5], [3, 8],
    [4, 8]
  ];

  if (paths.length !== NUM.TWENTYTWO) {
    throw new Error("Tree-of-Life path count must match 22 letters");
  }

  const pathColor = pickLayerColor(palette, 1);
  const nodeColor = pickLayerColor(palette, 2);

  ctx.save();
  ctx.strokeStyle = pathColor;
  ctx.lineWidth = width / NUM.ONEFORTYFOUR;
  ctx.globalAlpha = 0.6;
  ctx.beginPath();
  for (const [fromIndex, toIndex] of paths) {
    const from = nodes[fromIndex];
    const to = nodes[toIndex];
    ctx.moveTo(from.x, from.y);
    ctx.lineTo(to.x, to.y);
  }
  ctx.stroke();

  ctx.globalAlpha = 1;
  ctx.fillStyle = nodeColor;
  ctx.strokeStyle = palette.ink;
  ctx.lineWidth = width / NUM.NINETYNINE;
  const radius = width / NUM.ONEFORTYFOUR * NUM.THREE / NUM.ELEVEN;
  for (const node of nodes) {
    ctx.beginPath();
    ctx.arc(node.x, node.y, radius, 0, Math.PI * 2);
    ctx.fill();
    ctx.stroke();
  }
  ctx.restore();
}

function drawFibonacciCurve(ctx, dims, palette, NUM) {
  /* Why: Fibonacci spiral guides growth without animation, respecting ND-safe calm focus. */
  const { width, height } = dims;
  const goldenRatio = (1 + Math.sqrt(5)) / 2;
  const fibCount = NUM.NINE;
  const fib = fibonacciSequence(fibCount);
  const baseScale = Math.min(width, height) / NUM.ONEFORTYFOUR * NUM.THIRTYTHREE / fib[fib.length - 1];
  const center = {
    x: width / NUM.THREE,
    y: height - height / NUM.NINE
  };
  const steps = NUM.TWENTYTWO;
  const startTheta = Math.PI / NUM.THREE;
  const endTheta = startTheta + Math.PI * NUM.THREE;
  const growth = Math.log(goldenRatio) / (Math.PI / 2);
  const color = pickLayerColor(palette, 3);

  const points = [];
  for (let step = 0; step <= steps; step += 1) {
    const t = step / steps;
    const theta = startTheta + (endTheta - startTheta) * t;
    const radius = baseScale * Math.exp(growth * theta);
    const x = center.x + Math.cos(theta) * radius;
    const y = center.y + Math.sin(theta) * radius;

    points.push({ x, y });
  }

  ctx.save();
  ctx.strokeStyle = color;

  ctx.lineWidth = 3;
  ctx.globalAlpha = 0.45;
  ctx.beginPath();
  for (let i = 0; i < points.length; i++) {
    const p = points[i];
    if (i === 0) ctx.moveTo(p.x, p.y);
    else ctx.lineTo(p.x, p.y);

  ctx.lineWidth = width / NUM.NINETYNINE;
  ctx.globalAlpha = 0.9;
  ctx.beginPath();
  for (let i = 0; i < points.length; i += 1) {
    const point = points[i];
    if (i === 0) {
      ctx.moveTo(point.x, point.y);
    } else {
      ctx.lineTo(point.x, point.y);
    }

  }
  ctx.stroke();
  ctx.restore();
}


/**
 * Draws a static double-helix lattice (two strands with cross rungs) onto the provided canvas context.
 *
 * Renders two phase-shifted sine-wave strands across the canvas width and connects sampled corresponding points
 * with short "rungs" to suggest a double-helix lattice. Uses semi-transparent strokes and sensible defaults
 * when strand colors are missing.
 *
 * @param {Object} dims - Layout metrics: { width: number, height: number, centerX?: number, centerY?: number }.
 * @param {string[]} colors - Array supplying strand colors: [strandAColor, strandBColor]. Defaults used if entries are falsy.
 * @param {Object} NUM - Numeric constants object used for proportions and segment counts (expects properties such as NINE, ONEFORTYFOUR, THIRTYTHREE, TWENTYTWO).
 */

function drawHelixLattice(ctx, dims, colors, NUM) {
  // ND-safe: static lattice referencing double helix archetype without motion.
  const { width, height } = dims;
  const strandColorA = colors[0] || "#f5a3ff";
  const strandColorB = colors[1] || "#d0d0e6";
  const amplitude = height / NUM.NINE;
  const baseline = height * 0.75;
  const segments = NUM.ONEFORTYFOUR;
  const spacing = width / segments;

  const strandA = collectHelixPoints(0);
  const strandB = collectHelixPoints(Math.PI);
  const rungs = buildHelixRungs(strandA, strandB, NUM);

  ctx.save();
  ctx.lineWidth = 2;
  ctx.globalAlpha = 0.5;
  ctx.strokeStyle = strandColorA;
  drawPolyline(ctx, strandA);
  ctx.strokeStyle = strandColorB;
  drawPolyline(ctx, strandB);

  ctx.globalAlpha = 0.35;
  ctx.strokeStyle = strandColorB;
  for (const [a, b] of rungs) {

    ctx.beginPath();
    ctx.moveTo(a.x, a.y);
    ctx.lineTo(b.x, b.y);
    ctx.stroke();
  }

  ctx.restore();
}

/**
 * Draw a small footer notice on the canvas near the bottom-left of the stage.
 *
 * Renders `message` using `ink` (hex string converted to RGBA with 0.7 alpha) at a compact system font,
 * positioned inside the stage margins above the bottom edge.
 *
 * @param {Object} stage - Stage metadata (expects at least `margin` and `height` numeric properties).
 * @param {string} message - Text to render.
 * @param {string} ink - Hex color string used for the text (supports 3- or 6-digit hex); converted to rgba with 0.7 alpha.
 */
function drawNotice(ctx, stage, message, ink) {
  ctx.save();
  ctx.fillStyle = hexToRgba(ink, 0.7);
  ctx.font = "12px/18px system-ui, -apple-system, Segoe UI, sans-serif";
  ctx.textAlign = "left";
  ctx.textBaseline = "bottom";
  ctx.fillText(message, stage.margin, stage.height - stage.margin / 2);
  ctx.restore();
}

/**
 * Stroke a full circular path at the given center and radius.
 *
 * @param {CanvasRenderingContext2D} ctx - Canvas 2D rendering context used to draw the circle.
 * @param {{x: number, y: number}} center - Center point of the circle.
 * @param {number} radius - Radius of the circle in canvas units.
 */
function strokeCircle(ctx, center, radius) {
  ctx.beginPath();
  ctx.arc(center.x, center.y, radius, 0, Math.PI * 2);
  ctx.stroke();
}

/**
 * Stroke a polyline through a sequence of points on the provided 2D canvas context.
 *
 * Does nothing if fewer than two points are provided. The polyline is drawn using
 * the context's current stroke style and line settings; the path is not closed.
 *
 * @param {Array<{x:number,y:number}>} points - Ordered array of points to connect.
 */
function strokePolyline(ctx, points) {
  if (!points || points.length < 2) return;
  ctx.beginPath();
  ctx.moveTo(points[0].x, points[0].y);
  for (let i = 1; i < points.length; i++) {
    ctx.lineTo(points[i].x, points[i].y);


  ctx.restore();

  function collectHelixPoints(phase) {
    const points = [];
    for (let i = 0; i <= segments; i++) {
      const t = i / segments;
      const angle = t * Math.PI * NUM.TWENTYTWO + phase;
      const x = spacing * i;
      const y = baseline - Math.sin(angle) * amplitude;
      points.push({ x, y });
    }
    return points;
  }

  function buildHelixRungs(aPoints, bPoints, NUM_CONST) {
    const pairs = [];
    const step = Math.floor(segments / NUM_CONST.THIRTYTHREE) || 1;
    for (let i = 0; i < aPoints.length && i < bPoints.length; i += step) {
      pairs.push([aPoints[i], bPoints[i]]);
    }
    return pairs;
  }
}

/**
 * Stroke a circular outline at the given canvas coordinates.
 *
 * Uses the canvas context's current path and stroke style to render a circle.
 *
 * @param {number} x - Center x position in canvas pixels.
 * @param {number} y - Center y position in canvas pixels.
 * @param {number} radius - Circle radius in pixels.
 */
function drawCircle(ctx, x, y, radius) {
  ctx.beginPath();
  ctx.arc(x, y, radius, 0, Math.PI * 2);
  ctx.stroke();
}

/**
 * Stroke a polyline through an ordered list of points on the given canvas context.
 *
 * @param {Array<{x:number,y:number}>} points - Ordered array of point objects defining the polyline vertices; the first point is the moveTo origin and subsequent points are connected with lines.
 */
function drawPolyline(ctx, points) {
  ctx.beginPath();
  for (let i = 0; i < points.length; i++) {
    const p = points[i];
    if (i === 0) ctx.moveTo(p.x, p.y);
    else ctx.lineTo(p.x, p.y);
  }
  ctx.stroke();

function fibonacciSequence(count) {
  const seq = [1, 1];
  while (seq.length < count) {
    const next = seq[seq.length - 1] + seq[seq.length - 2];
    seq.push(next);
  }
  return seq;
}

function drawHelixLattice(ctx, dims, palette, NUM) {
  /* Why: double helix gives layered depth using two static strands and gentle crossbars. */
  const { width, height } = dims;
  const margin = height / NUM.NINE;
  const strandHeight = height - margin * 2;
  const amplitude = width / NUM.SEVEN;
  const segments = NUM.TWENTYTWO;
  const strandColorA = pickLayerColor(palette, 4);
  const strandColorB = pickLayerColor(palette, 5);

  const leftPoints = [];
  const rightPoints = [];
  for (let i = 0; i <= segments; i += 1) {
    const t = i / segments;
    const theta = Math.PI * NUM.THREE * t;
    const y = margin + strandHeight * (1 - t);
    const phase = Math.sin(theta);
    const xLeft = width / 2 - amplitude / 2 + phase * amplitude / NUM.THREE;
    const xRight = width / 2 + amplitude / 2 + Math.sin(theta + Math.PI) * amplitude / NUM.THREE;
    leftPoints.push({ x: xLeft, y });
    rightPoints.push({ x: xRight, y });
  }

  ctx.save();
  ctx.lineWidth = width / NUM.ONEFORTYFOUR;
  ctx.globalAlpha = 0.8;
  ctx.strokeStyle = strandColorA;
  strokePolyline(ctx, leftPoints);
  ctx.strokeStyle = strandColorB;
  strokePolyline(ctx, rightPoints);

  ctx.globalAlpha = 0.4;
  ctx.strokeStyle = palette.ink;
  const crossbarInterval = Math.max(1, Math.round(segments / NUM.ELEVEN));
  for (let i = 0; i <= segments; i += crossbarInterval) {
    const left = leftPoints[i];
    const right = rightPoints[i];
    if (!left || !right) {
      continue;
    }
    ctx.beginPath();
    ctx.moveTo(left.x, left.y);
    ctx.lineTo(right.x, right.y);
    ctx.stroke();
  }
  ctx.restore();
}

function strokePolyline(ctx, points) {
  ctx.beginPath();
  for (let i = 0; i < points.length; i += 1) {
    const point = points[i];
    if (i === 0) {
      ctx.moveTo(point.x, point.y);
    } else {
      ctx.lineTo(point.x, point.y);
    }

  }
  ctx.stroke();
}

<<<<<<< HEAD
/**
 * Convert a hex color string to an `rgba(...)` CSS string.
 *
 * Supports 3-digit (e.g. `#abc`) and 6-digit (e.g. `#aabbcc`) hex formats. If `hex` is falsy,
 * returns a default light gray `rgba(232, 232, 240, alpha)`. The `alpha` parameter is clamped
 * to the [0, 1] range; if omitted, alpha defaults to 1.
 *
 * @param {string|null|undefined} hex - Hex color string, with or without a leading `#`.
 * @param {number} [alpha=1] - Opacity value; will be clamped to the range 0–1.
 * @return {string} A CSS `rgba(r, g, b, a)` string.
 */
=======

>>>>>>> eca5ae4a
function hexToRgba(hex, alpha) {
  if (!hex) return `rgba(232, 232, 240, ${alpha || 1})`;
  const value = hex.replace("#", "");
  const parts = value.length === 3
    ? value.split("").map((c) => parseInt(c + c, 16))
    : [value.slice(0, 2), value.slice(2, 4), value.slice(4, 6)].map((c) => parseInt(c, 16));
  const [r, g, b] = parts.length === 3 ? parts : [232, 232, 240];
  const a = typeof alpha === "number" ? Math.max(0, Math.min(1, alpha)) : 1;
  return `rgba(${r}, ${g}, ${b}, ${a})`;

function drawFallbackNotice(ctx, dims, palette, message) {
  /* Why: inline notice affirms safe fallback without relying on DOM overlays. */
  const { width } = dims;
  ctx.save();
  ctx.globalAlpha = 0.72;
  ctx.fillStyle = palette.ink;
  ctx.font = "14px/1.4 system-ui, -apple-system, Segoe UI, Roboto, sans-serif";
  ctx.textAlign = "right";
  ctx.fillText(message, width - 24, 32);
  ctx.restore();


}<|MERGE_RESOLUTION|>--- conflicted
+++ resolved
@@ -1,4 +1,4 @@
-<<<<<<< HEAD
+
 /**
  * Render a static, multi-layer sacred-geometry composition onto a 2D canvas.
  *
@@ -14,14 +14,14 @@
  *     - numerology {Object}?: numeric constants that influence layout and scale.
  *     - notice {string}?: optional single-line message to draw at the stage bottom-left.
  */
-=======
+
 
 /*
   helix-renderer.mjs
   ND-safe static renderer for layered sacred geometry. No animation, only calm lines.
   Each helper is pure and receives explicit values.
 */
->>>>>>> eca5ae4a
+
 
 export function renderHelix(ctx, options) {
   if (!ctx || !options) return;
@@ -1011,7 +1011,7 @@
   ctx.stroke();
 }
 
-<<<<<<< HEAD
+
 /**
  * Convert a hex color string to an `rgba(...)` CSS string.
  *
@@ -1023,9 +1023,9 @@
  * @param {number} [alpha=1] - Opacity value; will be clamped to the range 0–1.
  * @return {string} A CSS `rgba(r, g, b, a)` string.
  */
-=======
-
->>>>>>> eca5ae4a
+
+
+
 function hexToRgba(hex, alpha) {
   if (!hex) return `rgba(232, 232, 240, ${alpha || 1})`;
   const value = hex.replace("#", "");
