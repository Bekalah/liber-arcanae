<<<<<<< HEAD
/**
 * Render a static, ND-safe layered sacred-geometry scene onto a Canvas 2D context.
 *
 * Draws four ordered layers (vesica field, Tree of Life scaffold, Fibonacci curve,
 * and double-helix lattice) into the provided canvas context using pure, deterministic
 * drawing routines. The function clears the canvas, fills the background from the
 * normalized palette, computes drawing dimensions, renders layers in a fixed order,
 * and restores the canvas state.
 *
 * @param {CanvasRenderingContext2D} ctx - Destination 2D rendering context.
 * @param {Object} options - Rendering options.
 * @param {number} options.width - Canvas width in pixels.
 * @param {number} options.height - Canvas height in pixels.
 * @param {Object|undefined} options.palette - Optional palette object; normalized defaults are used when missing.
 * @param {Object} options.NUM - Numeric constants/config used by the layer renderers.
 */
=======
/*
  helix-renderer.mjs
  ND-safe static renderer for layered sacred geometry.

  Layers:
    1) Vesica field (intersecting circles)
    2) Tree-of-Life scaffold (10 sephirot + 22 paths; simplified layout)

    3) Fibonacci curve (log spiral polyline; static)
    4) Double-helix lattice (two phase-shifted strands, fixed rungs)

  All drawing routines are pure functions that accept a context and
  explicit parameters. Comments document ND-safe rationale (no motion,
  calm palette, respectful layer ordering).
*/
>>>>>>> f8866605

export function renderHelix(ctx, options) {
  const { width, height, palette, NUM } = options;
  const safePalette = normalizePalette(palette);

  ctx.save();
  ctx.clearRect(0, 0, width, height);
  ctx.fillStyle = safePalette.bg;
  ctx.fillRect(0, 0, width, height);

  const dims = { width, height, centerX: width / 2, centerY: height / 2 };

  drawVesicaField(ctx, dims, safePalette.layers[0], NUM);
  drawTreeOfLife(ctx, dims, safePalette.layers.slice(1, 3), NUM);
  drawFibonacciCurve(ctx, dims, safePalette.layers[3], NUM);
  drawHelixLattice(ctx, dims, safePalette.layers.slice(4), NUM);

  ctx.restore();
}

/**
 * Normalize a user-supplied color palette into a deterministic object with bg, ink, and layers.
 *
 * Uses the provided palette properties when present; falls back to sensible defaults:
 * - bg defaults to "#0b0b12"
 * - ink defaults to "#e8e8f0"
 * - layers defaults to ["#9fb8ff","#89f7fe","#a0ffa1","#ffd27f","#f5a3ff","#d0d0e6"] when missing or empty
 *
 * @param {Object} [palette] - Optional palette overrides.
 * @param {string} [palette.bg] - Background color (CSS string).
 * @param {string} [palette.ink] - Foreground/ink color (CSS string).
 * @param {string[]} [palette.layers] - Array of layer color strings; used only if non-empty.
 * @return {{bg: string, ink: string, layers: string[]}} Normalized palette suitable for rendering.
 */
function normalizePalette(palette) {
  const layers = Array.isArray(palette?.layers) && palette.layers.length > 0
    ? palette.layers
    : ["#9fb8ff", "#89f7fe", "#a0ffa1", "#ffd27f", "#f5a3ff", "#d0d0e6"];
  return {
    bg: palette?.bg || "#0b0b12",
    ink: palette?.ink || "#e8e8f0",

    3) Fibonacci curve (golden spiral polyline; static)
    4) Double-helix lattice (two phase-shifted strands)

  Why: respects Cosmic Helix brief with calm palette, no motion, and offline-only dependencies.
*/

const FALLBACK_PALETTE = {
  bg: "#0b0b12",
  ink: "#e8e8f0",
  layers: ["#b1c7ff", "#89f7fe", "#a0ffa1", "#ffd27f", "#f5a3ff", "#d0d0e6"]
};

export function renderHelix(ctx, options) {
  const { width, height, NUM, fallbackNotice } = options;
  const palette = normalizePalette(options.palette);

  ctx.save();
  clearCanvas(ctx, width, height, palette.bg);

  drawVesicaField(ctx, { width, height }, palette, NUM);
  drawTreeOfLife(ctx, { width, height }, palette, NUM);
  drawFibonacciCurve(ctx, { width, height }, palette, NUM);
  drawHelixLattice(ctx, { width, height }, palette, NUM);

  if (fallbackNotice) {
    drawFallbackNotice(ctx, { width, height }, palette, fallbackNotice);
  }
  ctx.restore();
}

function normalizePalette(raw) {
  /* Why: guarantees ND-safe fallback even when palette data is missing or partial. */
  const candidate = raw || FALLBACK_PALETTE;
  const layers = Array.isArray(candidate.layers) && candidate.layers.length > 0
    ? candidate.layers
    : FALLBACK_PALETTE.layers;
  return {
    bg: candidate.bg || FALLBACK_PALETTE.bg,
    ink: candidate.ink || FALLBACK_PALETTE.ink,

    layers
  };
}

<<<<<<< HEAD
/**
 * Draws a vesica piscis (two intersecting circles) with concentric rings.
 *
 * Renders a horizontally offset pair of circles centered on dims.centerX/centerY,
 * then draws additional scaled rings around each circle to form a layered vesica field.
 * Uses translucent strokes and a fixed line width to produce a soft, ND-safe appearance.
 *
 * @param {{centerX:number,centerY:number,width:number,height:number}} dims - Canvas dimensions and center coordinates.
 * @param {string|CanvasGradient|CanvasPattern} color - Stroke color (CSS color string, gradient, or pattern).
 * @param {object} NUM - Numeric constants object; this function reads NUM.THREE, NUM.SEVEN, and NUM.ELEVEN to compute sizes and ring counts.
 */
=======

>>>>>>> f8866605
function drawVesicaField(ctx, dims, color, NUM) {
  // ND-safe: translucent layers avoid harsh contrast while keeping geometry legible.
  const { centerX, centerY, width, height } = dims;
  const baseRadius = Math.min(width, height) / NUM.THREE;
  const offset = baseRadius / 2.2;

  ctx.save();
  ctx.strokeStyle = color;
  ctx.globalAlpha = 0.25;
  ctx.lineWidth = 2;

  drawCircle(ctx, centerX - offset, centerY, baseRadius);
  drawCircle(ctx, centerX + offset, centerY, baseRadius);

  // Layer additional vesica rings using sacred numerology counts (7 + 11 offsets).
  const ringCount = NUM.SEVEN;
  for (let i = 1; i <= ringCount; i++) {
    const scale = 1 + i / NUM.ELEVEN;
    drawCircle(ctx, centerX - offset, centerY, baseRadius * scale);
    drawCircle(ctx, centerX + offset, centerY, baseRadius * scale);
  }

  ctx.restore();
}

/**
 * Draws a simplified Tree of Life scaffold: 10 softly glowing nodes connected by 22 translucent paths.
 *
 * Positions nodes using dims.width and dims.height with spacing derived from NUM constants. Paths are stroked
 * with colors[0] (or a default) at reduced alpha; nodes are filled circles with colors[1] (or a default) at higher alpha.
 *
 * @param {Object} dims - Layout measurements; the function requires dims.width and dims.height to compute node positions.
 * @param {string[]} colors - Palette for the layer. colors[0] is used for paths, colors[1] for node fills; defaults are used if entries are missing.
 * @param {Object} NUM - Numeric constants object used to scale padding, rows/columns, and node radius.
 */
function drawTreeOfLife(ctx, dims, colors, NUM) {
  // ND-safe: soft glow nodes, clean paths, referencing 10 spheres + 22 paths.
  const { width, height } = dims;
  const padding = height / NUM.NINETYNINE * NUM.ELEVEN;
  const column = width / NUM.ELEVEN;
  const row = (height - padding * 2) / NUM.NINE;
  const cx = width / 2;

  const nodes = [
    { id: 1, x: cx, y: padding },
    { id: 2, x: cx + column * 1.5, y: padding + row },
    { id: 3, x: cx - column * 1.5, y: padding + row },
    { id: 4, x: cx + column, y: padding + row * 2.5 },
    { id: 5, x: cx, y: padding + row * 3.5 },
    { id: 6, x: cx - column, y: padding + row * 2.5 },
    { id: 7, x: cx + column, y: padding + row * 5 },
    { id: 8, x: cx - column, y: padding + row * 5 },
    { id: 9, x: cx, y: padding + row * 6.2 },
    { id: 10, x: cx, y: padding + row * 8.1 }
  ];

  const nodeMap = new Map(nodes.map(n => [n.id, n]));

  const paths = [
    [1, 2], [1, 3], [2, 4], [3, 6], [4, 5], [6, 5], [4, 7], [6, 8],
    [7, 9], [8, 9], [9, 10], [2, 3], [2, 5], [3, 5], [4, 6], [7, 8],
    [5, 7], [5, 8], [2, 7], [3, 8], [4, 9], [6, 9]
  ];

  ctx.save();
  ctx.strokeStyle = colors[0] || "#89f7fe";
  ctx.lineWidth = 2.5;
  ctx.globalAlpha = 0.4;
  for (const [a, b] of paths) {
    const pa = nodeMap.get(a);
    const pb = nodeMap.get(b);
    if (!pa || !pb) continue;
    ctx.beginPath();
    ctx.moveTo(pa.x, pa.y);
    ctx.lineTo(pb.x, pb.y);
    ctx.stroke();
  }

  ctx.globalAlpha = 0.9;
  ctx.fillStyle = colors[1] || "#a0ffa1";
  for (const node of nodes) {
    ctx.beginPath();
    ctx.arc(node.x, node.y, height / NUM.ONEFORTYFOUR * NUM.THREE, 0, Math.PI * 2);
    ctx.fill();
  }

  ctx.restore();
}

/**
 * Draws a static Fibonacci/logarithmic-style curve as a single stroked polyline.
 *
 * Generates a sequence of points radiating from the canvas center using the golden
 * ratio (φ) to scale radii and a fixed angular step, then strokes them once with
 * a semi-transparent line to produce a calm, ND-safe spiral-like curve.
 *
 * @param {Object} dims - Drawing dimensions; must include numeric `centerX` and `height`.
 * @param {string|CanvasPattern|CanvasGradient} color - Stroke color used for the curve.
 * @param {Object} NUM - Numeric constants object. This function reads NUM.NINETYNINE, NUM.SEVEN, NUM.TWENTYTWO and NUM.ELEVEN to compute spacing, step count, and radial scaling.
 */
function drawFibonacciCurve(ctx, dims, color, NUM) {
  // ND-safe: single stroke polyline; no animated arcs.
  const { centerX, height } = dims;
  const phi = (1 + Math.sqrt(5)) / 2;
  const base = height / NUM.NINETYNINE * NUM.SEVEN;
  const steps = NUM.TWENTYTWO;

  const points = [];
  for (let i = 0; i <= steps; i++) {
    const angle = (Math.PI / NUM.SEVEN) * i;
    const radius = base * Math.pow(phi, i / NUM.ELEVEN);
    const x = centerX + Math.cos(angle) * radius;
    const y = height * 0.65 - Math.sin(angle) * radius;

function pickLayerColor(palette, index) {
  /* Why: loops palette gracefully to keep harmonious layering. */
  return palette.layers[index % palette.layers.length];
}

function clearCanvas(ctx, width, height, color) {
  /* Why: establishes calm background before layering sacred geometry. */
  ctx.fillStyle = color;
  ctx.fillRect(0, 0, width, height);
}

function drawVesicaField(ctx, dims, palette, NUM) {
  /* Why: Vesica Piscis grid builds foundational harmony for the remaining layers. */
  const { width, height } = dims;
  const columnCount = NUM.ELEVEN;
  const rowCount = NUM.SEVEN; // seven vesica bands reinforce layered harmony
  const spacingX = width / (columnCount - 1);
  const spacingY = height / (rowCount + 2);
  const radius = Math.min(spacingX, spacingY) * (NUM.ELEVEN / NUM.TWENTYTWO);
  const color = pickLayerColor(palette, 0);

  ctx.save();
  ctx.strokeStyle = color;
  ctx.lineWidth = radius / NUM.ELEVEN;
  ctx.globalAlpha = 0.28;

  for (let row = 0; row < rowCount; row += 1) {
    const offset = (row % 2 === 0) ? 0 : spacingX / 2;
    const cy = spacingY * (row + 1.5);
    for (let col = 0; col < columnCount; col += 1) {
      const cx = col * spacingX + offset;
      if (cx < -radius || cx > width + radius) {
        continue;
      }
      ctx.beginPath();
      ctx.arc(cx, cy, radius, 0, Math.PI * 2);
      ctx.stroke();
    }
  }
  ctx.restore();
}

function drawTreeOfLife(ctx, dims, palette, NUM) {
  /* Why: Tree-of-Life anchors narrative structure with balanced vertical rhythm. */
  const { width, height } = dims;
  const marginTop = height / NUM.NINE;
  const columnOffset = width / NUM.THREE;
  const centerX = width / 2;

  const nodes = [
    { x: centerX, y: marginTop * 0.5 },
    { x: centerX + columnOffset / 2, y: marginTop * 1.6 },
    { x: centerX - columnOffset / 2, y: marginTop * 1.6 },
    { x: centerX + columnOffset / 2, y: marginTop * 3 },
    { x: centerX - columnOffset / 2, y: marginTop * 3 },
    { x: centerX, y: marginTop * 4.2 },
    { x: centerX + columnOffset / 2, y: marginTop * 5.6 },
    { x: centerX - columnOffset / 2, y: marginTop * 5.6 },
    { x: centerX, y: marginTop * 7 },
    { x: centerX, y: marginTop * 8.4 }
  ];

  const paths = [
    [0, 1], [0, 2], [1, 2],
    [1, 3], [2, 4], [3, 4],
    [3, 5], [4, 5], [3, 6],
    [4, 7], [5, 6], [5, 7],
    [6, 7], [6, 8], [7, 8],
    [5, 8], [8, 9], [0, 5],
    [1, 5], [2, 5], [3, 8],
    [4, 8]
  ];

  if (paths.length !== NUM.TWENTYTWO) {
    throw new Error("Tree-of-Life path count must match 22 letters");
  }

  const pathColor = pickLayerColor(palette, 1);
  const nodeColor = pickLayerColor(palette, 2);

  ctx.save();
  ctx.strokeStyle = pathColor;
  ctx.lineWidth = width / NUM.ONEFORTYFOUR;
  ctx.globalAlpha = 0.6;
  ctx.beginPath();
  for (const [fromIndex, toIndex] of paths) {
    const from = nodes[fromIndex];
    const to = nodes[toIndex];
    ctx.moveTo(from.x, from.y);
    ctx.lineTo(to.x, to.y);
  }
  ctx.stroke();

  ctx.globalAlpha = 1;
  ctx.fillStyle = nodeColor;
  ctx.strokeStyle = palette.ink;
  ctx.lineWidth = width / NUM.NINETYNINE;
  const radius = width / NUM.ONEFORTYFOUR * NUM.THREE / NUM.ELEVEN;
  for (const node of nodes) {
    ctx.beginPath();
    ctx.arc(node.x, node.y, radius, 0, Math.PI * 2);
    ctx.fill();
    ctx.stroke();
  }
  ctx.restore();
}

function drawFibonacciCurve(ctx, dims, palette, NUM) {
  /* Why: Fibonacci spiral guides growth without animation, respecting ND-safe calm focus. */
  const { width, height } = dims;
  const goldenRatio = (1 + Math.sqrt(5)) / 2;
  const fibCount = NUM.NINE;
  const fib = fibonacciSequence(fibCount);
  const baseScale = Math.min(width, height) / NUM.ONEFORTYFOUR * NUM.THIRTYTHREE / fib[fib.length - 1];
  const center = {
    x: width / NUM.THREE,
    y: height - height / NUM.NINE
  };
  const steps = NUM.TWENTYTWO;
  const startTheta = Math.PI / NUM.THREE;
  const endTheta = startTheta + Math.PI * NUM.THREE;
  const growth = Math.log(goldenRatio) / (Math.PI / 2);
  const color = pickLayerColor(palette, 3);

  const points = [];
  for (let step = 0; step <= steps; step += 1) {
    const t = step / steps;
    const theta = startTheta + (endTheta - startTheta) * t;
    const radius = baseScale * Math.exp(growth * theta);
    const x = center.x + Math.cos(theta) * radius;
    const y = center.y + Math.sin(theta) * radius;

    points.push({ x, y });
  }

  ctx.save();
  ctx.strokeStyle = color;

  ctx.lineWidth = 3;
  ctx.globalAlpha = 0.45;
  ctx.beginPath();
  for (let i = 0; i < points.length; i++) {
    const p = points[i];
    if (i === 0) ctx.moveTo(p.x, p.y);
    else ctx.lineTo(p.x, p.y);

  ctx.lineWidth = width / NUM.NINETYNINE;
  ctx.globalAlpha = 0.9;
  ctx.beginPath();
  for (let i = 0; i < points.length; i += 1) {
    const point = points[i];
    if (i === 0) {
      ctx.moveTo(point.x, point.y);
    } else {
      ctx.lineTo(point.x, point.y);
    }

  }
  ctx.stroke();
  ctx.restore();
}

<<<<<<< HEAD
/**
 * Draws a static double-helix lattice (two strands with cross rungs) onto the provided canvas context.
 *
 * Renders two phase-shifted sine-wave strands across the canvas width and connects sampled corresponding points
 * with short "rungs" to suggest a double-helix lattice. Uses semi-transparent strokes and sensible defaults
 * when strand colors are missing.
 *
 * @param {Object} dims - Layout metrics: { width: number, height: number, centerX?: number, centerY?: number }.
 * @param {string[]} colors - Array supplying strand colors: [strandAColor, strandBColor]. Defaults used if entries are falsy.
 * @param {Object} NUM - Numeric constants object used for proportions and segment counts (expects properties such as NINE, ONEFORTYFOUR, THIRTYTHREE, TWENTYTWO).
 */
=======

>>>>>>> f8866605
function drawHelixLattice(ctx, dims, colors, NUM) {
  // ND-safe: static lattice referencing double helix archetype without motion.
  const { width, height } = dims;
  const strandColorA = colors[0] || "#f5a3ff";
  const strandColorB = colors[1] || "#d0d0e6";
  const amplitude = height / NUM.NINE;
  const baseline = height * 0.75;
  const segments = NUM.ONEFORTYFOUR;
  const spacing = width / segments;

  const strandA = collectHelixPoints(0);
  const strandB = collectHelixPoints(Math.PI);
  const rungs = buildHelixRungs(strandA, strandB, NUM);

  ctx.save();
  ctx.lineWidth = 2;
  ctx.globalAlpha = 0.5;
  ctx.strokeStyle = strandColorA;
  drawPolyline(ctx, strandA);
  ctx.strokeStyle = strandColorB;
  drawPolyline(ctx, strandB);

  ctx.globalAlpha = 0.35;
  ctx.strokeStyle = strandColorB;
  for (const [a, b] of rungs) {
    ctx.beginPath();
    ctx.moveTo(a.x, a.y);
    ctx.lineTo(b.x, b.y);
    ctx.stroke();
  }

  ctx.restore();

  function collectHelixPoints(phase) {
    const points = [];
    for (let i = 0; i <= segments; i++) {
      const t = i / segments;
      const angle = t * Math.PI * NUM.TWENTYTWO + phase;
      const x = spacing * i;
      const y = baseline - Math.sin(angle) * amplitude;
      points.push({ x, y });
    }
    return points;
  }

  function buildHelixRungs(aPoints, bPoints, NUM_CONST) {
    const pairs = [];
    const step = Math.floor(segments / NUM_CONST.THIRTYTHREE) || 1;
    for (let i = 0; i < aPoints.length && i < bPoints.length; i += step) {
      pairs.push([aPoints[i], bPoints[i]]);
    }
    return pairs;
  }
}

/**
 * Stroke a circular outline at the given canvas coordinates.
 *
 * Uses the canvas context's current path and stroke style to render a circle.
 *
 * @param {number} x - Center x position in canvas pixels.
 * @param {number} y - Center y position in canvas pixels.
 * @param {number} radius - Circle radius in pixels.
 */
function drawCircle(ctx, x, y, radius) {
  ctx.beginPath();
  ctx.arc(x, y, radius, 0, Math.PI * 2);
  ctx.stroke();
}

/**
 * Stroke a polyline through an ordered list of points on the given canvas context.
 *
 * @param {Array<{x:number,y:number}>} points - Ordered array of point objects defining the polyline vertices; the first point is the moveTo origin and subsequent points are connected with lines.
 */
function drawPolyline(ctx, points) {
  ctx.beginPath();
  for (let i = 0; i < points.length; i++) {
    const p = points[i];
    if (i === 0) ctx.moveTo(p.x, p.y);
    else ctx.lineTo(p.x, p.y);
  }
  ctx.stroke();

function fibonacciSequence(count) {
  const seq = [1, 1];
  while (seq.length < count) {
    const next = seq[seq.length - 1] + seq[seq.length - 2];
    seq.push(next);
  }
  return seq;
}

function drawHelixLattice(ctx, dims, palette, NUM) {
  /* Why: double helix gives layered depth using two static strands and gentle crossbars. */
  const { width, height } = dims;
  const margin = height / NUM.NINE;
  const strandHeight = height - margin * 2;
  const amplitude = width / NUM.SEVEN;
  const segments = NUM.TWENTYTWO;
  const strandColorA = pickLayerColor(palette, 4);
  const strandColorB = pickLayerColor(palette, 5);

  const leftPoints = [];
  const rightPoints = [];
  for (let i = 0; i <= segments; i += 1) {
    const t = i / segments;
    const theta = Math.PI * NUM.THREE * t;
    const y = margin + strandHeight * (1 - t);
    const phase = Math.sin(theta);
    const xLeft = width / 2 - amplitude / 2 + phase * amplitude / NUM.THREE;
    const xRight = width / 2 + amplitude / 2 + Math.sin(theta + Math.PI) * amplitude / NUM.THREE;
    leftPoints.push({ x: xLeft, y });
    rightPoints.push({ x: xRight, y });
  }

  ctx.save();
  ctx.lineWidth = width / NUM.ONEFORTYFOUR;
  ctx.globalAlpha = 0.8;
  ctx.strokeStyle = strandColorA;
  strokePolyline(ctx, leftPoints);
  ctx.strokeStyle = strandColorB;
  strokePolyline(ctx, rightPoints);

  ctx.globalAlpha = 0.4;
  ctx.strokeStyle = palette.ink;
  const crossbarInterval = Math.max(1, Math.round(segments / NUM.ELEVEN));
  for (let i = 0; i <= segments; i += crossbarInterval) {
    const left = leftPoints[i];
    const right = rightPoints[i];
    if (!left || !right) {
      continue;
    }
    ctx.beginPath();
    ctx.moveTo(left.x, left.y);
    ctx.lineTo(right.x, right.y);
    ctx.stroke();
  }
  ctx.restore();
}

function strokePolyline(ctx, points) {
  ctx.beginPath();
  for (let i = 0; i < points.length; i += 1) {
    const point = points[i];
    if (i === 0) {
      ctx.moveTo(point.x, point.y);
    } else {
      ctx.lineTo(point.x, point.y);
    }
  }
  ctx.stroke();
}

function drawFallbackNotice(ctx, dims, palette, message) {
  /* Why: inline notice affirms safe fallback without relying on DOM overlays. */
  const { width } = dims;
  ctx.save();
  ctx.globalAlpha = 0.72;
  ctx.fillStyle = palette.ink;
  ctx.font = "14px/1.4 system-ui, -apple-system, Segoe UI, Roboto, sans-serif";
  ctx.textAlign = "right";
  ctx.fillText(message, width - 24, 32);
  ctx.restore();

}<|MERGE_RESOLUTION|>--- conflicted
+++ resolved
@@ -1,4 +1,4 @@
-<<<<<<< HEAD
+
 /**
  * Render a static, ND-safe layered sacred-geometry scene onto a Canvas 2D context.
  *
@@ -15,7 +15,7 @@
  * @param {Object|undefined} options.palette - Optional palette object; normalized defaults are used when missing.
  * @param {Object} options.NUM - Numeric constants/config used by the layer renderers.
  */
-=======
+
 /*
   helix-renderer.mjs
   ND-safe static renderer for layered sacred geometry.
@@ -31,7 +31,7 @@
   explicit parameters. Comments document ND-safe rationale (no motion,
   calm palette, respectful layer ordering).
 */
->>>>>>> f8866605
+
 
 export function renderHelix(ctx, options) {
   const { width, height, palette, NUM } = options;
@@ -118,7 +118,7 @@
   };
 }
 
-<<<<<<< HEAD
+
 /**
  * Draws a vesica piscis (two intersecting circles) with concentric rings.
  *
@@ -130,9 +130,7 @@
  * @param {string|CanvasGradient|CanvasPattern} color - Stroke color (CSS color string, gradient, or pattern).
  * @param {object} NUM - Numeric constants object; this function reads NUM.THREE, NUM.SEVEN, and NUM.ELEVEN to compute sizes and ring counts.
  */
-=======
-
->>>>>>> f8866605
+
 function drawVesicaField(ctx, dims, color, NUM) {
   // ND-safe: translucent layers avoid harsh contrast while keeping geometry legible.
   const { centerX, centerY, width, height } = dims;
@@ -409,7 +407,7 @@
   ctx.restore();
 }
 
-<<<<<<< HEAD
+
 /**
  * Draws a static double-helix lattice (two strands with cross rungs) onto the provided canvas context.
  *
@@ -421,9 +419,7 @@
  * @param {string[]} colors - Array supplying strand colors: [strandAColor, strandBColor]. Defaults used if entries are falsy.
  * @param {Object} NUM - Numeric constants object used for proportions and segment counts (expects properties such as NINE, ONEFORTYFOUR, THIRTYTHREE, TWENTYTWO).
  */
-=======
-
->>>>>>> f8866605
+
 function drawHelixLattice(ctx, dims, colors, NUM) {
   // ND-safe: static lattice referencing double helix archetype without motion.
   const { width, height } = dims;
