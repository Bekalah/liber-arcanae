--- conflicted
+++ resolved
@@ -1,4 +1,3 @@
-<<<<<<< HEAD
 // Per Texturas Numerorum, Spira Loquitur.  //
 /*
   helix-renderer.mjs
@@ -15,7 +14,6 @@
     - Soft contrast palette keeps focus gentle.
     - Pure functions highlight numerology constants.
 */
-=======
 // Per Texturas Numerorum, Spira Loquitur.
 /**
  * Render a static, four-layer sacred-geometry composition onto a canvas.
@@ -30,7 +28,6 @@
  * @param {Object} opts.palette - Color palette; must include `bg` and `layers` (an array of layer colors).
  * @param {Object} opts.NUM - Numerology constants used by the internal draw routines.
  */
->>>>>>> d5e4f580
 
 export function renderHelix(ctx, opts) {
   const { width, height, palette, NUM } = opts;
@@ -155,9 +152,7 @@
   ctx.stroke();
 }
 
-<<<<<<< HEAD
 // Layer 4: Static double-helix lattice
-=======
 /**
  * Render a static double-helix lattice: two phase-shifted sinusoidal strands across the canvas,
  * connected by evenly spaced vertical crossbars.
@@ -174,7 +169,6 @@
  *                       ELEVEN (divisor controlling sine wavelength/phase rate),
  *                       NINE (divisor used to derive crossbar spacing).
  */
->>>>>>> d5e4f580
 function drawHelixLattice(ctx, w, h, color, NUM) {
   const steps = NUM.ONEFORTYFOUR; // 144 vertical steps
   const amp = h / NUM.NINE;
