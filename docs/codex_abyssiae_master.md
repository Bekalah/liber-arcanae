# ============================================
<<<<<<< HEAD
# LIBER-ARCANAE — one-paste repo bootstrap (fixed)
# ============================================
set -euo pipefail
# LIBER-ARCANAE — one-paste repo bootstrap
=======
>>>>>>> 0edce020
# LIBER-ARCANAE -- one-paste repo bootstrap
# ============================================
set -e

# 1) create repo root
mkdir -p liber-arcanae && cd liber-arcanae

# 2) root housekeeping --------------------------------------
cat > LICENSE <<'EOF'
CC0 1.0 Universal (CC0 1.0) Public Domain Dedication
See: https://creativecommons.org/publicdomain/zero/1.0/
EOF

cat > .gitignore <<'EOF'
.DS_Store
Thumbs.db
node_modules/
__pycache__/
*.pyc
dist/
build/
.cache/
EOF

cat > .gitattributes <<'EOF'
*.png filter=lfs diff=lfs merge=lfs -text
*.jpg filter=lfs diff=lfs merge=lfs -text
*.jpeg filter=lfs diff=lfs merge=lfs -text
*.webp filter=lfs diff=lfs merge=lfs -text
*.mp3 filter=lfs diff=lfs merge=lfs -text
*.wav filter=lfs diff=lfs merge=lfs -text
*.zip filter=lfs diff=lfs merge=lfs -text
*.pdf filter=lfs diff=lfs merge=lfs -text
EOF

<<<<<<< HEAD
cat > README.md <<‘EOF’
# ✦ Liber Arcanae — Living Tarot of Codex 144:99
Umbrella: **Cathedral of Circuits** · Engine: **Codex 144:99** · System: **Living Tarot (Liber Arcanae)**  
=======
>>>>>>> 0edce020
cat > README.md <<'EOF'
# ✦ Liber Arcanae -- Living Tarot of Codex 144:99
Umbrella: **Cathedral of Circuits** · Engine: **Codex 144:99** · System: **Living Tarot (Liber Arcanae)**
Author: **Rebecca Susan Lemke (Rebecca Respawn)** · ORCID **0009-0002-2834-3956**

This deck is a living Monad Hieroglyphica: each card = a programmable node linked to angels/daemons (Rudd/Goetia), rays, crystals, Solfeggio, astrology, Tara/Quan Yin compassion, and trauma-aware practice (Maté, Falconer, Levy). ND-safe: no strobe, gentle motion, capped audio.

## Quick start
1) Paste your sealed `docs/codex_abyssiae_master.md` (full 78 + spreads + seal).
2) (Optional) Build `assets/data/cards.json`: `python tools/registry_compile.py`
3) Open `core/index.html` in a browser → browse, play tones, deal spreads.

## Paths
- `docs/codex_abyssiae_master.md` -- the source of truth (immutable).
- `core/index.html` -- live deck UI.
- `assets/css/codex.css` -- styles, themes (Hermetic/Thelemic/Qabalah/Druidic/Vodou/Alchemical).
- `assets/js/engine.js` -- loader, renderer, WebAudio, spreads, ND-safe banish.
- `tools/registry_compile.py` -- compiles master MD → `assets/data/cards.json`.

## Safety
- ND-safe mode ON by default.
- Consecration overlay (hexagram guardians) as visual/audio hygiene.
- Cultural style packs change palette/texture only -- never overwrite symbolism.
EOF

<<<<<<< HEAD
# 3) docs ———————————————————————
# 3) docs -———————————————————————
=======
>>>>>>> 0edce020
# 3) docs -----------------------------------------------
mkdir -p docs
cat > docs/codex_abyssiae_master.md <<'EOF'
# Codex Abyssiae Master File (SEAL)
PASTE THE FULL, CONFIRMED MASTER HERE (all Majors+Minors with fields, spreads, seal, closing).
EOF

cat > docs/provenance.md <<‘EOF’
Provenance: Dee (Monas), Agrippa & Goetia (Rudd), Splendor Solis, Case & Fortune, Regardie, Ars Notoria.
Psychology: Gabor Maté, Robert Falconer, Paul Levy. Tara/Quan Yin compassion layer.
EOF

# 4) core UI ———————————————————————
# (optional supporting docs – lightweight placeholders you can expand)
<<<<<<< HEAD
cat > docs/provenance.md <<‘EOF’
# (optional supporting docs - lightweight placeholders you can expand)
=======
>>>>>>> 0edce020
cat > docs/provenance.md <<'EOF'
Provenance: Dee (Monas), Agrippa & Goetia (Rudd), Splendor Solis, Case & Fortune, Ars Notoria.
Psychology: Gabor Maté, Robert Falconer, Paul Levy. Tara/Quan Yin compassion layer.
EOF

# 4) core UI ---------------------------------------------
mkdir -p core
cat > core/index.html <<'EOF'
<!doctype html>
<html lang="en">
<head>
  <meta charset="utf-8"/>
  <meta name="viewport" content="width=device-width,initial-scale=1"/>
  <title>LIBER ARCANAE -- Codex Abyssiae (Live Deck)</title>
  <link rel="stylesheet" href="../assets/css/codex.css"/>
</head>
<body class="theme-hermetic nd-safe">
  <header class="skyline">
    <h1>LIBER ARCANAE · <span>Codex Abyssiae</span></h1>
    <div class="controls">
      <label>Style
        <select id="stylePack">
          <option value="hermetic" selected>Hermetic</option>
          <option value="thelemic">Thelemic</option>
          <option value="qabalah">Qabalah</option>
          <option value="druidic">Druidic</option>
          <option value="vodou">Vodou</option>
          <option value="alchemical">Alchemical</option>
        </select>
      </label>
      <label>Filter
        <select id="filter">
          <option value="all" selected>All</option>
          <option value="majors">Majors</option>
          <option value="wands">Wands</option>
          <option value="cups">Cups</option>
          <option value="pentacles">Pentacles</option>
          <option value="swords">Swords</option>
        </select>
      </label>
      <input id="query" type="search" placeholder="search angel, demon, ray, crystal, card…"/>
      <button id="banish" class="btn-ritual">✧ Consecrate</button>
      <button id="safe" class="btn-safe">ND Safe</button>
    </div>
  </header>

<<<<<<< HEAD
  <main class=“cathedral”>
    <aside class=“deck-list” id=“
    <aside class=“deck-list” id=“deckList” aria-label=“Cards”></aside>
    <section class=“card-stage” aria-live=“polite”>
      <article id=“card” class=“abyssia-card”>
        <div class=“layer bg”></div>
        <div class=“layer pigment”></div>
        <div class=“layer halo”></div>

        <div class=“corners”>
          <div class=“corner tl” id=“cornerNum”></div>
          <div class=“corner tr” id=“cornerPlanet”></div>
          <div class=“corner bl” id=“cornerAngel”></div>
          <div class=“corner br” id=“cornerDemon”></div>
=======
>>>>>>> 0edce020
  <main class="cathedral">
    <aside class="deck-list" id="deckList" aria-label="Cards"></aside>
    <section class="card-stage" aria-live="polite">
      <article id="card" class="abyssia-card">
        <div class="layer bg"></div>
        <div class="layer pigment"></div>
        <div class="layer halo"></div>

        <div class="corners">
          <div class="corner tl" id="cornerNum"></div>
          <div class="corner tr" id="cornerPlanet"></div>
          <div class="corner bl" id="cornerAngel"></div>
          <div class="corner br" id="cornerDemon"></div>
        </div>

        <div class="centerpiece">
          <div class="monad-fragments">
            <div class="circle"></div><div class="crescent"></div>
            <div class="cross"></div><div class="flame"></div>
          </div>
          <div class="sigil-grid">
            <div class="hebrew" id="hebrewLetter"></div>
            <div class="abyssian" id="abyssianGlyph"></div>
            <div class="crystal" id="crystalGlyph"></div>
          </div>
          <div class="figure" id="figureName"></div>
        </div>

        <div class="banner">
          <div class="card-title" id="cardTitle"></div>
          <div class="meta">
            <span id="rayChip" class="chip"></span>
            <span id="taraChip" class="chip"></span>
            <span id="factionChip" class="chip"></span>
          </div>
        </div>
      </article>

      <section class="spreads">
        <label>Spread
          <select id="spreadSelect">
            <option value="magnum">Magnum Opus (4)</option>
            <option value="monad">Monad (5)</option>
            <option value="double-tree">Double Tree (10+)</option>
            <option value="spine">Spine 33</option>
            <option value="tara">Tara Wheel 22</option>
          </select>
        </label>
        <button id="deal">Deal</button>
        <div id="spreadBoard" class="spread-board"></div>
      </section>
    </section>
  </main>

  <footer class="footer">
    <div class="audio-ctrl">
      <label>Volume <input id="vol" type="range" min="0" max="0.4" step="0.01" value="0.12"/></label>
      <button id="tone">Tone</button>
      <button id="mute">Mute</button>
    </div>
    <div class="provenance">© Rebecca Susan Lemke (Rebecca Respawn) · ORCID 0009-0002-2834-3956 · Cathedral of Circuits</div>
  </footer>

  <div id="banishOverlay" class="banish-overlay"><div class="banish-seal"></div></div>
  <script src="../assets/js/engine.js"></script>
</body>
</html>
EOF

# 5) assets (CSS/JS/data/images) -------------------------------
mkdir -p assets/css assets/js assets/data assets/images/seal assets/images/spreads

cat > assets/css/codex.css <<'EOF'
:root{
  --bg:#0b0e12; --ink:#e7e6ea; --gold:#bca66a; --oct:#7f8cff; --lapis:#2b4c9f; --pea:#0e7f72; --rose:#cc597c;
  --halo:rgba(127,140,255,.22); --blur:28px;
}
html,body{margin:0;background:var(--bg);color:var(--ink);font-family:ui-serif,Georgia,serif}
header.skyline{display:flex;justify-content:space-between;align-items:center;padding:14px 18px;border-bottom:1px solid #1b1e24}
header h1 span{color:var(--gold)}
.controls{display:flex;gap:8px;align-items:center}
.controls select,.controls input,.controls button{background:#12151b;color:var(--ink);border:1px solid #232733;border-radius:8px;padding:8px 10px}
.cathedral{display:grid;grid-template-columns:320px 1fr;min-height:calc(100vh - 120px)}
.deck-list{border-right:1px solid #1b1e24;overflow:auto;padding:8px}
.deck-item{padding:10px;margin:6px 4px;background:#0f131a;border:1px solid #20232e;border-radius:10px;cursor:pointer}
.deck-item:hover{border-color:var(--gold)}
.small{opacity:.7;font-size:12px}
.card-stage{display:flex;flex-direction:column;gap:14px;padding:16px}
.abyssia-card{position:relative;width:420px;height:680px;border-radius:16px;border:1px solid #2a2f3b;background:#0a0e13;overflow:hidden;box-shadow:0 0 30px rgba(0,0,0,.45)}
.layer{position:absolute;inset:0}
.layer.bg{background:radial-gradient(120% 100% at 50% 0%,#0a0f15 0%,#07090c 100%)}
.layer.pigment{opacity:.42;mix-blend-mode:screen;background:conic-gradient(from 0deg,var(--lapis),var(--pea),var(--oct),var(--rose),var(--lapis));filter:blur(20px)}
.layer.halo{pointer-events:none;background:radial-gradient(60% 40% at 50% 30%,var(--halo),transparent 70%);filter:blur(var(--blur))}
.corners{position:absolute;inset:0;display:grid;grid-template-columns:1fr 1fr;grid-template-rows:1fr 1fr}
.corner{margin:10px;padding:6px 8px;background:#0d1219cc;border:1px solid #2b3240;border-radius:10px;font-size:12px}
.tl{align-self:start;justify-self:start}.tr{align-self:start;justify-self:end}.bl{align-self:end;justify-self:start}.br{align-self:end;justify-self:end}
.centerpiece{position:absolute;inset:80px 24px 80px 24px;display:grid;grid-template-rows:auto 1fr auto;gap:10px}
.monad-fragments{position:relative;height:120px;filter:drop-shadow(0 5px 22px rgba(127,140,255,.25))}
.monad-fragments .circle{position:absolute;width:78px;height:78px;border:1px solid var(--gold);border-radius:50%;left:50%;top:10px;transform:translateX(-50%)}
.monad-fragments .crescent{position:absolute;width:40px;height:70px;border-left:1px solid var(--gold);border-radius:50%;left:calc(50% + 20px);top:18px}
.monad-fragments .cross{position:absolute;width:1px;height:90px;background:var(--gold);left:50%;top:10px}
.monad-fragments .cross::after{content:"";position:absolute;width:60px;height:1px;background:var(--gold);left:-30px;top:45px}
.monad-fragments .flame{position:absolute;width:18px;height:26px;left:50%;top:92px;transform:translateX(-50%);border:1px solid var(--gold);border-radius:12px 12px 50% 50%/12px 12px 70% 70%}
.sigil-grid{display:grid;grid-template-columns:1fr 1fr 1fr;gap:10px}
.sigil-grid .hebrew,.sigil-grid .abyssian,.sigil-grid .crystal{border:1px solid #2b3240;border-radius:12px;padding:10px;text-align:center;background:#0c1018a8;font-size:13px}
.figure{text-align:center;font-variant:small-caps;letter-spacing:.1em;opacity:.92}
.banner{position:absolute;left:0;right:0;bottom:0;padding:10px 12px;background:linear-gradient(180deg,transparent,#0a0e13 40%,#090c10);border-top:1px solid #202330}
.card-title{font-weight:700;letter-spacing:.06em;color:var(--gold)}
.meta{margin-top:6px;display:flex;gap:6px;flex-wrap:wrap}
.chip{border:1px solid #2b3240;padding:2px 6px;border-radius:999px;font-size:11px;background:#0d1219}
.spreads{margin-top:12px;display:flex;align-items:center;gap:10px}
.spread-board{margin-top:10px;display:grid;grid-template-columns:repeat(6,160px);grid-auto-rows:260px;gap:10px}
.spread-card{border:1px solid #272b36;background:#0b1017;border-radius:10px;display:flex;align-items:center;justify-content:center;padding:6px;font-size:12px}
.footer{border-top:1px solid #1b1e24;padding:8px 16px;display:flex;align-items:center;justify-content:space-between}
.audio-ctrl button,.audio-ctrl input{background:#12151b;color:var(--ink);border:1px solid #232733;border-radius:8px;padding:6px 10px}
.banish-overlay{position:fixed;inset:0;background:radial-gradient(80% 60% at 50% 40%,rgba(127,140,255,.09),rgba(0,0,0,.92));display:none;align-items:center;justify-content:center;z-index:9999}
.banish-overlay.active{display:flex}
.banish-seal{width:60vmin;height:60vmin;border-radius:50%;border:1px solid var(--gold);
  background:radial-gradient(circle at 50% 50%,transparent 40%,rgba(188,166,106,.22) 41%,transparent 42%),
             conic-gradient(from 0deg,var(--lapis),var(--pea),var(--oct),var(--rose),var(--lapis));
  mix-blend-mode:screen;filter:blur(10px) saturate(1.1) brightness(.95);animation:slow 5s ease-in-out infinite}
@keyframes slow{0%,100%{transform:scale(1)}50%{transform:scale(1.015)}}

/* themes (palette shifts) */
body.theme-hermetic{--gold:#bca66a;--oct:#7f8cff;--lapis:#2b4c9f;--pea:#0e7f72}
body.theme-thelemic{--gold:#caa33a;--oct:#8a7bf2;--lapis:#3a49b7;--pea:#2e6f64}
body.theme-qabalah{--gold:#d4b96b;--oct:#8b84ff;--lapis:#2a4bbf;--pea:#19786d}
body.theme-druidic{--gold:#a7c957;--oct:#79a8ff;--lapis:#2a5b7f;--pea:#0d8f6f}
body.theme-vodou{--gold:#d09d4d;--oct:#a284ff;--lapis:#253c9b;--pea:#0f6c5c}
body.theme-alchemical{--gold:#c9a955;--oct:#7b87ff;--lapis:#2747a6;--pea:#0e7a68}

/* ND-safe */
.nd-safe, .nd-safe * { animation-duration:300ms; text-shadow:none !important }
EOF

cat > assets/js/engine.js <<'EOF'
/* Liber Arcanae Engine -- CSS/HTML only, ND-safe audio, no strobe */

const SOURCES = [
  "../assets/data/cards.json",
  "../docs/codex_abyssiae_master.md"
];

let REGISTRY = [];
let AUDIO = { ctx:null, osc:null, gain:null, hz:432 };
let SAFE = true;

document.addEventListener("DOMContentLoaded", async () => {
  bindUI();
  await loadRegistry();
  populateDeckList(REGISTRY);
  if (REGISTRY.length) selectCard(REGISTRY[0].id);
});

function bindUI(){
  Q('#stylePack').addEventListener('change', e => setStyle(e.target.value));
  Q('#banish').addEventListener('click', banish);
  Q('#safe').addEventListener('click', toggleSafe);
  Q('#filter').addEventListener('change', filterDeck);
  Q('#query').addEventListener('input', filterDeck);
  Q('#deal').addEventListener('click', dealSpread);
  Q('#tone').addEventListener('click', toggleTone);
  Q('#mute').addEventListener('click', stopTone);
  Q('#vol').addEventListener('input', e => setVolume(parseFloat(e.target.value)));
  setStyle('hermetic');
}

function setStyle(name){
  const b=document.body;
  b.classList.forEach(c => c.startsWith('theme-') && b.classList.remove(c));
  b.classList.add(`theme-${name}`);
}

async function loadRegistry(){
  // try JSON first
  try{
    const j = await fetch(SOURCES[0], {cache:"no-store"});
    if (j.ok) { REGISTRY = await j.json(); if (REGISTRY.length) return; }
  }catch(e){}
  // else parse MD
  const m = await fetch(SOURCES[1], {cache:"no-store"});
  if (!m.ok) { console.warn("Missing master MD"); return; }
  const text = await m.text();
  REGISTRY = parseMD(text);
}

function parseMD(md){
  const blocks = md.split(/\n(?=##\s)/g).filter(b=>b.startsWith("## "));
  const out=[];
  for (const b of blocks){
    const name = (b.match(/^##\s+(.+?)\s*$/m)||[])[1]||"";
    const id = name.replace(/[^\w]+/g,'_').toLowerCase();
    const get = l => (b.match(new RegExp(`-\\s*${l}:\\s*([^\\n]+)`))||[])[1]||"";
    const ray = get("Ray");
    const ad = get("Angel/Demon"); const [a,d] = ad.split("↔").map(s=>s?.trim()||"");
    const crystal = (get("Crystal").split("(")[0]||"").trim();
    const chem = ((get("Crystal").match(/\(([^)]+)\)/)||[])[1]||"").trim();
    const suit = guessSuit(name);
    out.push({
      id, name, suit,
      letter:get("Letter"),
      astrology:get("Astrology"),
      ray, angel:a, demon:d,
      crystal, chemistry:chem,
      artifact:get("Artifact"),
      pigment:get("Pigment"),
      tara:get("Secret Tara"),
      thought:get("Thought-form")||"",
      hga_fragment:get("HGA Fragment"),
      pattern_glyph:get("Pattern Glyph"),
      psyche:get("Psyche"),
      technical:get("Technical"),
      appPulls:get("App Pulls"),
      freq: freqFromTech(get("Technical"), ray)
    });
  }
  return out;
}

function guessSuit(n){
  const s=n.toLowerCase();
  if (s.includes("wands")) return "wands";
  if (s.includes("cups")) return "cups";
  if (s.includes("pentacles")||s.includes("coins")) return "pentacles";
  if (s.includes("swords")||s.includes("blades")) return "swords";
  return "majors";
}
function freqFromTech(t, ray){
  const m = (t||"").match(/Solfeggio\s*=\s*([\d.]+)/);
  if (m) return parseFloat(m[1]);
  const r=(ray||"").toLowerCase();
  if (r.includes("violet")) return 963;
  if (r.includes("indigo")||r.includes("silver")) return 852;
  if (r.includes("gold")||r.includes("emerald")||r.includes("green")||r.includes("aquamarine")||r.includes("turquoise")) return 528;
  if (r.includes("crimson")) return 417;
  if (r.includes("scarlet")||r.includes("red")) return 285;
  return 432;
}

function populateDeckList(cards){
  const list = Q('#deckList'); list.innerHTML="";
  for (const c of cards){
    const d=document.createElement('div');
    d.className="deck-item"; d.dataset.id=c.id;
    d.innerHTML=`<div>${c.name}</div><div class="small">${c.ray} • ${c.angel||"--"} ↔ ${c.demon||"--"}</div>`;
    d.addEventListener('click', ()=>selectCard(c.id));
    list.appendChild(d);
  }
}

function selectCard(id){
  const c = REGISTRY.find(x=>x.id===id); if (!c) return;
  T('#cornerNum', romanOrRank(c.name));
  T('#cornerPlanet', planetGlyph(c.astrology));
  T('#cornerAngel', c.angel||"--");
  T('#cornerDemon', c.demon||"--");
  T('#hebrewLetter', (c.letter||"").split("(")[0].trim());
  T('#abyssianGlyph', abyssianize(c.name));
  T('#crystalGlyph', c.crystal ? `${c.crystal} · ${c.chemistry}` : "--");
  T('#figureName', figureFrom(c.name));
  T('#cardTitle', c.name);
  T('#rayChip', c.ray||"");
  T('#taraChip', c.tara||"");
  T('#factionChip', suitFaction(c.suit));
  Q('.layer.pigment').style.filter = hueForRay(c.ray);
  AUDIO.hz = c.freq || 432;
}

function dealSpread(){
  const type=Q('#spreadSelect').value, board=Q('#spreadBoard'); board.innerHTML="";
  const n = (type==="magnum")?4:(type==="monad")?5:(type==="double-tree")?10:(type==="spine")?33:(type==="tara")?22:3;
  const pool=[...REGISTRY];
  for (let i=0;i<n;i++){
    const c = pool.splice(Math.floor(Math.random()*pool.length),1)[0];
    const div=document.createElement('div'); div.className="spread-card"; div.textContent=c?c.name:"--";
    div.title = c?.appPulls || "";
    board.appendChild(div);
  }
}

function banish(){
  const ov=Q('#banishOverlay'); ov.classList.add('active'); ensureAudio(); setVolume(0.10);
  const seq=[417,528,639,741,852,963]; let i=0;
  const step=()=>{ if (i>=seq.length){ stopTone(); ov.classList.remove('active'); return; }
    playTone(seq[i++]); setTimeout(step,900);
  }; step();
}

function toggleSafe(){ SAFE=!SAFE; document.body.classList.toggle('nd-safe',SAFE); setVolume(SAFE?0.12:Math.min(parseFloat(Q('#vol').value)||0.12,0.4)); }

function ensureAudio(){
  if (AUDIO.ctx) return;
  AUDIO.ctx = new (window.AudioContext||window.webkitAudioContext)();
  AUDIO.gain = AUDIO.ctx.createGain(); AUDIO.gain.gain.value=0.12; AUDIO.gain.connect(AUDIO.ctx.destination);
}
function setVolume(v){ ensureAudio(); AUDIO.gain.gain.value=Math.max(0,Math.min(0.4,v||0.12)); }
function playTone(hz){ ensureAudio(); if (AUDIO.osc) stopTone(); AUDIO.osc = AUDIO.ctx.createOscillator(); AUDIO.osc.type="sine"; AUDIO.osc.frequency.setValueAtTime(hz, AUDIO.ctx.currentTime); AUDIO.osc.connect(AUDIO.gain); AUDIO.osc.start(); }
function toggleTone(){ if (AUDIO.osc){ stopTone(); } else { playTone(AUDIO.hz||432); } }
function stopTone(){ if (AUDIO.osc){ try{AUDIO.osc.stop()}catch(e){} AUDIO.osc.disconnect(); AUDIO.osc=null; } }

function hueForRay(ray){
  const r=(ray||"").toLowerCase();
  if (r.includes("gold")) return "hue-rotate(40deg) saturate(1.2)";
  if (r.includes("indigo")) return "hue-rotate(220deg) saturate(1.2)";
  if (r.includes("violet")||r.includes("amethyst")) return "hue-rotate(260deg) saturate(1.2)";
  if (r.includes("scarlet")||r.includes("red")) return "hue-rotate(5deg) saturate(1.2)";
  if (r.includes("aquamarine")||r.includes("turquoise")) return "hue-rotate(160deg) saturate(1.2)";
  if (r.includes("emerald")||r.includes("green")) return "hue-rotate(120deg) saturate(1.2)";
  if (r.includes("silver")) return "hue-rotate(200deg) saturate(1.2)";
  return "saturate(1)";
}
function romanOrRank(name){ const m=name.match(/^([IVXLCM0-9\.]+)\s/); return m? m[1].replace(/\.$/,"") : "★"; }
function planetGlyph(a){ const s=(a||"").toLowerCase();
  if (s.includes("sun"))return"☉"; if (s.includes("moon"))return"☾"; if (s.includes("mercury"))return"☿"; if (s.includes("venus"))return"♀";
  if (s.includes("mars"))return"♂"; if (s.includes("jupiter"))return"♃"; if (s.includes("saturn"))return"♄"; if (s.includes("uranus"))return"⛢";
  if (s.includes("neptune"))return"♆"; if (s.includes("pluto"))return"♇"; return "⨀";
}
function figureFrom(n){ const p=n.split("--"); return (p[1]||p[0]).trim(); }
function abyssianize(n){ return n.replace(/[aeiou]/gi,"·").replace(/\s+/g,"  "); }
function suitFaction(s){ return {wands:"Sulphur",cups:"Mercury",pentacles:"Salt",swords:"Ash"}[s]||"Inner Order"; }
function Q(q){ return document.querySelector(q); }
function T(q,v){ Q(q).textContent = v||""; }
EOF

# 6) tools -- registry compiler ----------------------------------
mkdir -p tools
cat > tools/registry_compile.py <<'EOF'
# Registry Compiler -- Codex Abyssiae -> cards.json
# Usage: python tools/registry_compile.py [in_md] [out_json]
import re, json, sys, os
INP = sys.argv[1] if len(sys.argv)>1 else "docs/codex_abyssiae_master.md"
OUT = sys.argv[2] if len(sys.argv)>2 else "assets/data/cards.json"

with open(INP, "r", encoding="utf-8") as f: md = f.read()

blocks = [b for b in re.split(r"\n(?=##\s)", md) if b.startswith("## ")]
def field(b, k):
    m = re.search(r"-\s*%s:\s*([^\n]+)" % re.escape(k), b)
    return m.group(1).strip() if m else ""

def suit(n):
    s=n.lower()
    if "wands" in s: return "wands"
    if "cups" in s: return "cups"
    if "pentacles" in s or "coin" in s: return "pentacles"
    if "swords" in s or "blade" in s: return "swords"
    return "majors"

def map_freq(ray):
    r=(ray or "").lower()
    if "violet" in r: return 963
    if "indigo" in r or "silver" in r: return 852
    if any(x in r for x in ["gold","emerald","green","aquamarine","turquoise"]): return 528
    if "crimson" in r: return 417
    if "scarlet" in r or "red" in r: return 285
    return 432

cards=[]
for b in blocks:
    name = re.search(r"^##\s+(.+?)\s*$", b, re.M).group(1).strip()
    _id = re.sub(r"[^\w]+","_", name).lower()
    ray = field(b,"Ray")
    ad  = field(b,"Angel/Demon")
    angel, demon = ("","")
    if "↔" in ad:
        parts=[p.strip() for p in ad.split("↔")]
        angel = parts[0] if parts else ""
        demon = parts[1] if len(parts)>1 else ""
    crystal_line = field(b,"Crystal")
    crystal = crystal_line.split("(")[0].strip() if crystal_line else ""
    chem = re.search(r"\(([^)]+)\)", crystal_line)
    chem = chem.group(1).strip() if chem else ""
    tech = field(b,"Technical")
    m = re.search(r"Solfeggio\s*=\s*([\d\.]+)", tech)
    freq = float(m.group(1)) if m else float(map_freq(ray))
    cards.append({
      "id":_id, "name":name, "suit":suit(name),
      "letter":field(b,"Letter"), "astrology":field(b,"Astrology"),
      "ray":ray, "angel":angel, "demon":demon,
      "deities":field(b,"Deities"),
      "crystal":crystal, "chemistry":chem,
      "artifact":field(b,"Artifact"), "pigment":field(b,"Pigment"),
      "tara":field(b,"Secret Tara"), "thought":field(b,"Thought-form"),
      "hga_fragment":field(b,"HGA Fragment"), "pattern_glyph":field(b,"Pattern Glyph"),
      "psyche":field(b,"Psyche"), "technical":tech,
      "appPulls":field(b,"App Pulls"), "freq":freq
    })

os.makedirs(os.path.dirname(OUT), exist_ok=True)
with open(OUT,"w",encoding="utf-8") as f: json.dump(cards,f,ensure_ascii=False,indent=2)
print(f"Wrote {len(cards)} cards -> {OUT}")
EOF

# 7) example folio ------------------------------------------
mkdir -p examples
cat > examples/apprentice-pillar.html <<'EOF'
<!doctype html><meta charset="utf-8"><title>Apprentice Pillar -- Tarot Portal</title>
<style>body{background:#0b0e12;color:#e7e6ea;font:16px/1.5 ui-sans-serif,system-ui;margin:0;padding:24px}</style>
<h1>Apprentice Pillar</h1>
<p>Portal to the Living Tarot (Liber Arcanae). ND-safe; gentle motion; capped audio.</p>
<iframe src="../core/index.html" width="100%" height="860" loading="lazy" style="border:1px solid #232733;border-radius:12px"></iframe>
EOF

# 8) (optional) initialize git, first commit ------------------------
git init
git lfs install || true
git add -A
<<<<<<< HEAD
git commit -m “feat(liber-arcanae): bootstrap deck UI, engine, compiler, ND-safe defaults”
echo “✔ Repo scaffolded. Next: paste your sealed docs/codex_abyssiae_master.md, then run:”
echo “    python tools/registry_compile.py”
echo “    open core/index.html”
=======
>>>>>>> 0edce020
git commit -m "feat(liber-arcanae): bootstrap deck UI, engine, compiler, ND-safe defaults"
echo "✔ Repo scaffolded. Next: paste your sealed docs/codex_abyssiae_master.md, then run:"
echo "    python tools/registry_compile.py"
echo "    open core/index.html"<|MERGE_RESOLUTION|>--- conflicted
+++ resolved
@@ -1,11 +1,8 @@
 # ============================================
-<<<<<<< HEAD
 # LIBER-ARCANAE — one-paste repo bootstrap (fixed)
 # ============================================
 set -euo pipefail
 # LIBER-ARCANAE — one-paste repo bootstrap
-=======
->>>>>>> 0edce020
 # LIBER-ARCANAE -- one-paste repo bootstrap
 # ============================================
 set -e
@@ -41,12 +38,9 @@
 *.pdf filter=lfs diff=lfs merge=lfs -text
 EOF
 
-<<<<<<< HEAD
 cat > README.md <<‘EOF’
 # ✦ Liber Arcanae — Living Tarot of Codex 144:99
 Umbrella: **Cathedral of Circuits** · Engine: **Codex 144:99** · System: **Living Tarot (Liber Arcanae)**  
-=======
->>>>>>> 0edce020
 cat > README.md <<'EOF'
 # ✦ Liber Arcanae -- Living Tarot of Codex 144:99
 Umbrella: **Cathedral of Circuits** · Engine: **Codex 144:99** · System: **Living Tarot (Liber Arcanae)**
@@ -72,11 +66,8 @@
 - Cultural style packs change palette/texture only -- never overwrite symbolism.
 EOF
 
-<<<<<<< HEAD
 # 3) docs ———————————————————————
 # 3) docs -———————————————————————
-=======
->>>>>>> 0edce020
 # 3) docs -----------------------------------------------
 mkdir -p docs
 cat > docs/codex_abyssiae_master.md <<'EOF'
@@ -91,11 +82,8 @@
 
 # 4) core UI ———————————————————————
 # (optional supporting docs – lightweight placeholders you can expand)
-<<<<<<< HEAD
 cat > docs/provenance.md <<‘EOF’
 # (optional supporting docs - lightweight placeholders you can expand)
-=======
->>>>>>> 0edce020
 cat > docs/provenance.md <<'EOF'
 Provenance: Dee (Monas), Agrippa & Goetia (Rudd), Splendor Solis, Case & Fortune, Ars Notoria.
 Psychology: Gabor Maté, Robert Falconer, Paul Levy. Tara/Quan Yin compassion layer.
@@ -142,7 +130,6 @@
     </div>
   </header>
 
-<<<<<<< HEAD
   <main class=“cathedral”>
     <aside class=“deck-list” id=“
     <aside class=“deck-list” id=“deckList” aria-label=“Cards”></aside>
@@ -157,8 +144,6 @@
           <div class=“corner tr” id=“cornerPlanet”></div>
           <div class=“corner bl” id=“cornerAngel”></div>
           <div class=“corner br” id=“cornerDemon”></div>
-=======
->>>>>>> 0edce020
   <main class="cathedral">
     <aside class="deck-list" id="deckList" aria-label="Cards"></aside>
     <section class="card-stage" aria-live="polite">
@@ -566,13 +551,14 @@
 git init
 git lfs install || true
 git add -A
-<<<<<<< HEAD
 git commit -m “feat(liber-arcanae): bootstrap deck UI, engine, compiler, ND-safe defaults”
 echo “✔ Repo scaffolded. Next: paste your sealed docs/codex_abyssiae_master.md, then run:”
 echo “    python tools/registry_compile.py”
 echo “    open core/index.html”
-=======
->>>>>>> 0edce020
+git commit -m "feat(liber-arcanae): bootstrap deck UI, engine, compiler, ND-safe defaults"
+echo "✔ Repo scaffolded. Next: paste your sealed docs/codex_abyssiae_master.md, then run:"
+echo "    python tools/registry_compile.py"
+echo "    open core/index.html"
 git commit -m "feat(liber-arcanae): bootstrap deck UI, engine, compiler, ND-safe defaults"
 echo "✔ Repo scaffolded. Next: paste your sealed docs/codex_abyssiae_master.md, then run:"
 echo "    python tools/registry_compile.py"
