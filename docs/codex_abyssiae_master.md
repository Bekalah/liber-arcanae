--- conflicted
+++ resolved
@@ -1,12 +1,9 @@
 # ============================================
-<<<<<<< HEAD
 # LIBER-ARCANAE -- one-paste repo bootstrap
-=======
 # LIBER-ARCANAE — one-paste repo bootstrap (fixed)
 # ============================================
 set -euo pipefail
 # LIBER-ARCANAE — one-paste repo bootstrap
->>>>>>> f5a3e0f4
 # ============================================
 set -e
 
@@ -41,14 +38,11 @@
 *.pdf filter=lfs diff=lfs merge=lfs -text
 EOF
 
-<<<<<<< HEAD
 cat > README.md <<'EOF'
 # ✦ Liber Arcanae -- Living Tarot of Codex 144:99
-=======
 cat > README.md <<‘EOF’
 # ✦ Liber Arcanae — Living Tarot of Codex 144:99
 Umbrella: **Cathedral of Circuits** · Engine: **Codex 144:99** · System: **Living Tarot (Liber Arcanae)**  
->>>>>>> f5a3e0f4
 Umbrella: **Cathedral of Circuits** · Engine: **Codex 144:99** · System: **Living Tarot (Liber Arcanae)**
 Author: **Rebecca Susan Lemke (Rebecca Respawn)** · ORCID **0009-0002-2834-3956**
 
@@ -72,22 +66,17 @@
 - Cultural style packs change palette/texture only -- never overwrite symbolism.
 EOF
 
-<<<<<<< HEAD
 # 3) docs -----------------------------------------------
-=======
 # 3) docs ———————————————————————
 # 3) docs -———————————————————————
->>>>>>> f5a3e0f4
 mkdir -p docs
 cat > docs/codex_abyssiae_master.md <<'EOF'
 # Codex Abyssiae Master File (SEAL)
 PASTE THE FULL, CONFIRMED MASTER HERE (all Majors+Minors with fields, spreads, seal, closing).
 EOF
 
-<<<<<<< HEAD
 # (optional supporting docs - lightweight placeholders you can expand)
 cat > docs/provenance.md <<'EOF'
-=======
 cat > docs/provenance.md <<‘EOF’
 Provenance: Dee (Monas), Agrippa & Goetia (Rudd), Splendor Solis, Case & Fortune, Regardie, Ars Notoria.
 Psychology: Gabor Maté, Robert Falconer, Paul Levy. Tara/Quan Yin compassion layer.
@@ -96,7 +85,6 @@
 # 4) core UI ———————————————————————
 # (optional supporting docs – lightweight placeholders you can expand)
 cat > docs/provenance.md <<‘EOF’
->>>>>>> f5a3e0f4
 Provenance: Dee (Monas), Agrippa & Goetia (Rudd), Splendor Solis, Case & Fortune, Ars Notoria.
 Psychology: Gabor Maté, Robert Falconer, Paul Levy. Tara/Quan Yin compassion layer.
 EOF
@@ -142,7 +130,6 @@
     </div>
   </header>
 
-<<<<<<< HEAD
   <main class="cathedral">
     <aside class="deck-list" id="deckList" aria-label="Cards"></aside>
     <section class="card-stage" aria-live="polite">
@@ -156,7 +143,6 @@
           <div class="corner tr" id="cornerPlanet"></div>
           <div class="corner bl" id="cornerAngel"></div>
           <div class="corner br" id="cornerDemon"></div>
-=======
   <main class=“cathedral”>
     <aside class=“deck-list” id=“
     <aside class=“deck-list” id=“deckList” aria-label=“Cards”></aside>
@@ -171,7 +157,6 @@
           <div class=“corner tr” id=“cornerPlanet”></div>
           <div class=“corner bl” id=“cornerAngel”></div>
           <div class=“corner br” id=“cornerDemon”></div>
->>>>>>> f5a3e0f4
         </div>
 
         <div class="centerpiece">
@@ -569,4 +554,8 @@
 git commit -m "feat(liber-arcanae): bootstrap deck UI, engine, compiler, ND-safe defaults"
 echo "✔ Repo scaffolded. Next: paste your sealed docs/codex_abyssiae_master.md, then run:"
 echo "    python tools/registry_compile.py"
-echo "    open core/index.html"+echo "    open core/index.html"
+git commit -m “feat(liber-arcanae): bootstrap deck UI, engine, compiler, ND-safe defaults”
+echo “✔ Repo scaffolded. Next: paste your sealed docs/codex_abyssiae_master.md, then run:”
+echo “    python tools/registry_compile.py”
+echo “    open core/index.html”